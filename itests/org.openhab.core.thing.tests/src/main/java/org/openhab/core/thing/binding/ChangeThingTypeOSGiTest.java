/**
 * Copyright (c) 2010-2020 Contributors to the openHAB project
 *
 * See the NOTICE file(s) distributed with this work for additional
 * information.
 *
 * This program and the accompanying materials are made available under the
 * terms of the Eclipse Public License 2.0 which is available at
 * http://www.eclipse.org/legal/epl-2.0
 *
 * SPDX-License-Identifier: EPL-2.0
 */
package org.openhab.core.thing.binding;

import static java.util.Map.entry;
import static org.hamcrest.CoreMatchers.*;
import static org.hamcrest.MatcherAssert.assertThat;
import static org.mockito.ArgumentMatchers.any;
import static org.mockito.Mockito.*;

import java.net.URI;
import java.net.URISyntaxException;
import java.util.Collection;
import java.util.HashMap;
import java.util.List;
import java.util.Map;

import org.junit.jupiter.api.BeforeEach;
import org.junit.jupiter.api.Test;
import org.openhab.core.config.core.ConfigDescription;
import org.openhab.core.config.core.ConfigDescriptionBuilder;
import org.openhab.core.config.core.ConfigDescriptionParameter;
import org.openhab.core.config.core.ConfigDescriptionParameterBuilder;
import org.openhab.core.config.core.ConfigDescriptionProvider;
import org.openhab.core.config.core.ConfigDescriptionRegistry;
import org.openhab.core.config.core.Configuration;
import org.openhab.core.items.ManagedItemProvider;
import org.openhab.core.library.items.StringItem;
import org.openhab.core.storage.Storage;
import org.openhab.core.storage.StorageService;
import org.openhab.core.test.java.JavaOSGiTest;
import org.openhab.core.thing.ChannelUID;
import org.openhab.core.thing.ManagedThingProvider;
import org.openhab.core.thing.Thing;
import org.openhab.core.thing.ThingRegistry;
import org.openhab.core.thing.ThingStatus;
import org.openhab.core.thing.ThingTypeUID;
import org.openhab.core.thing.ThingUID;
import org.openhab.core.thing.dto.ThingDTO;
import org.openhab.core.thing.dto.ThingDTOMapper;
import org.openhab.core.thing.link.ItemChannelLink;
import org.openhab.core.thing.link.ManagedItemChannelLinkProvider;
import org.openhab.core.thing.type.ChannelDefinition;
import org.openhab.core.thing.type.ChannelDefinitionBuilder;
import org.openhab.core.thing.type.ChannelGroupType;
import org.openhab.core.thing.type.ChannelGroupTypeProvider;
import org.openhab.core.thing.type.ChannelGroupTypeUID;
import org.openhab.core.thing.type.ChannelType;
import org.openhab.core.thing.type.ChannelTypeBuilder;
import org.openhab.core.thing.type.ChannelTypeProvider;
import org.openhab.core.thing.type.ChannelTypeUID;
import org.openhab.core.thing.type.ThingType;
import org.openhab.core.thing.type.ThingTypeBuilder;
import org.openhab.core.thing.type.ThingTypeRegistry;
import org.openhab.core.types.Command;
import org.osgi.service.component.ComponentContext;

/**
 * @author Simon Kaufmann - Initial contribution
 */
@SuppressWarnings("null")
public class ChangeThingTypeOSGiTest extends JavaOSGiTest {

    private ThingRegistry thingRegistry;
    private ManagedThingProvider managedThingProvider;
    private SampleThingHandlerFactory thingHandlerFactory;
    private boolean selfChanging = false;

    private static final String BINDING_ID = "testBinding";
    private static final String THING_TYPE_GENERIC_ID = "generic";
    private static final String THING_TYPE_SPECIFIC_ID = "specific";
    private static final ThingTypeUID THING_TYPE_GENERIC_UID = new ThingTypeUID(BINDING_ID, THING_TYPE_GENERIC_ID);
    private static final ThingTypeUID THING_TYPE_SPECIFIC_UID = new ThingTypeUID(BINDING_ID, THING_TYPE_SPECIFIC_ID);
    private static final String THING_ID = "testThing";
    private static final ChannelUID CHANNEL_GENERIC_UID = new ChannelUID(
            BINDING_ID + "::" + THING_ID + ":" + "channel" + THING_TYPE_GENERIC_ID);
    private static final ChannelUID CHANNEL_SPECIFIC_UID = new ChannelUID(
            BINDING_ID + "::" + THING_ID + ":" + "channel" + THING_TYPE_SPECIFIC_ID);
    private static final String ITEM_GENERIC = "item" + THING_TYPE_GENERIC_ID;
    private static final String ITEM_SPECIFIC = "item" + THING_TYPE_SPECIFIC_ID;
    private static final ItemChannelLink ITEM_CHANNEL_LINK_GENERIC = new ItemChannelLink(ITEM_GENERIC,
            CHANNEL_GENERIC_UID);
    private static final ItemChannelLink ITEM_CHANNEL_LINK_SPECIFIC = new ItemChannelLink(ITEM_SPECIFIC,
            CHANNEL_SPECIFIC_UID);

    private static final String PROPERTY_ON_GENERIC_THING_TYPE = "onlyGeneric";
    private static final String PROPERTY_ON_SPECIFIC_THING_TYPE = "onlySpecific";
    private static final String PROPERTY_ON_GENERIC_AND_SPECIFIC_THING_TYPE = "genericAndSpecific";
    private static final String GENERIC_VALUE = "generic";
    private static final String SPECIFIC_VALUE = "specific";

    private final Map<ThingTypeUID, ThingType> thingTypes = new HashMap<>();
    private final Map<URI, ConfigDescription> configDescriptions = new HashMap<>();
    private final Map<ChannelTypeUID, ChannelType> channelTypes = new HashMap<>();
    private final Map<ChannelGroupTypeUID, ChannelGroupType> channelGroupTypes = new HashMap<>();
    private ConfigDescriptionRegistry configDescriptionRegistry;
    private ManagedItemChannelLinkProvider managedItemChannelLinkProvider;
    private ManagedItemProvider managedItemProvider;

    private ThingType thingTypeGeneric;
    private ThingType thingTypeSpecific;

    private int specificInits = 0;
    private int genericInits = 0;
    private int unregisterHandlerDelay = 0;

    @BeforeEach
    public void setup() throws URISyntaxException {
        registerVolatileStorageService();
        thingRegistry = getService(ThingRegistry.class);
        assertThat(thingRegistry, is(notNullValue()));

        managedThingProvider = getService(ManagedThingProvider.class);
        assertThat(managedThingProvider, is(notNullValue()));

        configDescriptionRegistry = getService(ConfigDescriptionRegistry.class);
        assertThat(configDescriptionRegistry, is(notNullValue()));

        managedItemChannelLinkProvider = getService(ManagedItemChannelLinkProvider.class);
        assertThat(managedItemChannelLinkProvider, is(notNullValue()));

        managedItemProvider = getService(ManagedItemProvider.class);
        assertThat(managedItemProvider, is(notNullValue()));

        ComponentContext componentContext = mock(ComponentContext.class);
        when(componentContext.getBundleContext()).thenReturn(bundleContext);
        thingHandlerFactory = new SampleThingHandlerFactory();
        thingHandlerFactory.activate(componentContext);
        registerService(thingHandlerFactory, ThingHandlerFactory.class.getName());

        Map<String, String> thingTypeGenericProperties = Map.ofEntries(
                entry(PROPERTY_ON_GENERIC_THING_TYPE, GENERIC_VALUE),
                entry(PROPERTY_ON_GENERIC_AND_SPECIFIC_THING_TYPE, GENERIC_VALUE));

        Map<String, String> thingTypeSpecificProperties = Map.ofEntries(
                entry(PROPERTY_ON_SPECIFIC_THING_TYPE, SPECIFIC_VALUE),
                entry(PROPERTY_ON_GENERIC_AND_SPECIFIC_THING_TYPE, SPECIFIC_VALUE));

        thingTypeGeneric = registerThingTypeAndConfigDescription(THING_TYPE_GENERIC_UID, thingTypeGenericProperties);
        thingTypeSpecific = registerThingTypeAndConfigDescription(THING_TYPE_SPECIFIC_UID, thingTypeSpecificProperties);

        ThingTypeProvider thingTypeProvider = mock(ThingTypeProvider.class);
        when(thingTypeProvider.getThingType(any(), any()))
                .thenAnswer(invocation -> thingTypes.get(invocation.getArgument(0)));
        registerService(thingTypeProvider);

        ThingTypeRegistry thingTypeRegistry = mock(ThingTypeRegistry.class);
        when(thingTypeRegistry.getThingType(any(), any()))
                .thenAnswer(invocation -> thingTypes.get(invocation.getArgument(0)));
        registerService(thingTypeRegistry);

        ConfigDescriptionProvider configDescriptionProvider = mock(ConfigDescriptionProvider.class);
        when(configDescriptionProvider.getConfigDescription(any(), any()))
                .thenAnswer(invocation -> configDescriptions.get(invocation.getArgument(0)));
        registerService(configDescriptionProvider);

        ChannelTypeProvider channelTypeProvider = mock(ChannelTypeProvider.class);
        when(channelTypeProvider.getChannelTypes(any())).thenReturn(channelTypes.values());
        when(channelTypeProvider.getChannelType(any(), any()))
                .thenAnswer(invocation -> channelTypes.get(invocation.getArgument(0)));
        registerService(channelTypeProvider);

        ChannelGroupTypeProvider channelGroupTypeProvider = mock(ChannelGroupTypeProvider.class);
        when(channelGroupTypeProvider.getChannelGroupTypes(any())).thenReturn(channelGroupTypes.values());
        when(channelGroupTypeProvider.getChannelGroupType(any(), any()))
                .thenAnswer(invocation -> channelGroupTypes.get(invocation.getArgument(0)));
        registerService(channelGroupTypeProvider);

        managedItemProvider.add(new StringItem(ITEM_GENERIC));
        managedItemProvider.add(new StringItem(ITEM_SPECIFIC));

        managedItemChannelLinkProvider.add(ITEM_CHANNEL_LINK_GENERIC);
        managedItemChannelLinkProvider.add(ITEM_CHANNEL_LINK_SPECIFIC);
    }

    class SampleThingHandlerFactory extends BaseThingHandlerFactory {

        @Override
        public boolean supportsThingType(ThingTypeUID thingTypeUID) {
            return true;
        }

        @Override
        protected ThingHandler createHandler(Thing thing) {
            if (THING_TYPE_GENERIC_UID.equals(thing.getThingTypeUID())) {
                return new GenericThingHandler(thing);
            }
            if (THING_TYPE_SPECIFIC_UID.equals(thing.getThingTypeUID())) {
                return new SpecificThingHandler(thing);
            }

            return null;
        }

        @Override
        public void unregisterHandler(Thing thing) {
            try {
                Thread.sleep(unregisterHandlerDelay);
            } catch (InterruptedException e) {
                //
            }
            super.unregisterHandler(thing);
        }
    }

    class GenericThingHandler extends BaseThingHandler {

        GenericThingHandler(Thing thing) {
            super(thing);
        }

        @Override
        public void initialize() {
            updateStatus(ThingStatus.ONLINE);
            genericInits++;
            if (selfChanging) {
                Map<String, Object> properties = Map.of("providedspecific", "there");
                changeThingType(THING_TYPE_SPECIFIC_UID, new Configuration(properties));
            }
        }

        @Override
        public void handleCommand(ChannelUID channelUID, Command command) {
            // nop
        }
    }

    class SpecificThingHandler extends BaseThingHandler {

        SpecificThingHandler(Thing thing) {
            super(thing);
        }

        @Override
        public void initialize() {
            // println "[ChangeThingTypeOSGiTest] SpecificThingHandler.initialize"
            specificInits++;
            updateStatus(ThingStatus.ONLINE);
        }

        @Override
        public void handleCommand(ChannelUID channelUID, Command command) {
            // nop
        }
    }

    @Test
    public void assertChangingTheThingTypeWorks() {
        // println "[ChangeThingTypeOSGiTest] ======== assert changing the ThingType works"
        Thing thing = ThingFactory.createThing(thingTypeGeneric, new ThingUID("testBinding", "testThing"),
                new Configuration(), null, configDescriptionRegistry);
        thing.setProperty("universal", "survives");
        managedThingProvider.add(thing);

        // Pre-flight checks - see below
        assertThat(thing.getHandler(), instanceOf(GenericThingHandler.class));
        assertThat(thing.getConfiguration().get("parametergeneric"), is("defaultgeneric"));
        assertThat(thing.getConfiguration().get("providedspecific"), is(nullValue()));
        assertThat(thing.getChannels().size(), is(1));
        assertThat(thing.getChannels().get(0).getUID(), is(CHANNEL_GENERIC_UID));
        assertThat(thing.getProperties().get("universal"), is("survives"));

        ThingHandlerFactory handlerFactory = getService(ThingHandlerFactory.class, SampleThingHandlerFactory.class);
        assertThat(handlerFactory, not(nullValue()));

        thing.getHandler().handleCommand(mock(ChannelUID.class), mock(Command.class));
        waitForAssert(() -> {
            assertThat(thing.getStatus(), is(ThingStatus.ONLINE));
        }, 4000, 100);

        // Now do the actual migration
        Map<String, Object> properties = new HashMap<>(1);
        properties.put("providedspecific", "there");
        ((BaseThingHandler) thing.getHandler()).changeThingType(THING_TYPE_SPECIFIC_UID, new Configuration(properties));

        assertThingWasChanged(thing);
    }

    @Test
    public void assertChangingThingTypeWithinInitializeWorks() {
        // println "[ChangeThingTypeOSGiTest] ======== assert changing thing type within initialize works"
        selfChanging = true;
        // println "[ChangeThingTypeOSGiTest] Create thing"
        Thing thing = ThingFactory.createThing(thingTypeGeneric, new ThingUID("testBinding", "testThing"),
                new Configuration(), null, configDescriptionRegistry);
        thing.setProperty("universal", "survives");
        // println "[ChangeThingTypeOSGiTest] Add thing to managed thing provider"
        managedThingProvider.add(thing);

        // println "[ChangeThingTypeOSGiTest] Wait for thing changed"
        assertThingWasChanged(thing);
    }

    @Test
    public void assertChangingThingTypeWithinInitializeWorksEvenIfServiceDeregistrationIsSlow() {
        // println "[ChangeThingTypeOSGiTest] ======== assert changing thing type within initialize works even if
        // service deregistration is slow"
        selfChanging = true;
        unregisterHandlerDelay = 6000;
        // println "[ChangeThingTypeOSGiTest] Create thing"
        Thing thing = ThingFactory.createThing(thingTypeGeneric, new ThingUID("testBinding", "testThing"),
                new Configuration(), null, configDescriptionRegistry);
        thing.setProperty("universal", "survives");
        // println "[ChangeThingTypeOSGiTest] Add thing to managed thing provider"
        managedThingProvider.add(thing);

        // println "[ChangeThingTypeOSGiTest] Wait for thing changed"
        assertThingWasChanged(thing);
    }

    @Test
    public void assertLoadingSpecializedThingTypeWorksDirectly() {
        // println "[ChangeThingTypeOSGiTest] ======== assert loading specialized thing type works directly"

        StorageService storage = getService(StorageService.class);
<<<<<<< HEAD
        Map<String, Object> properties = new HashMap<>(1);
        properties.put("providedspecific", "there");
        Thing thingToPersist = ThingFactory.createThing(thingTypeSpecific,
=======
        Map<String, Object> properties = Map.of("providedspecific", "there");
        Thing persistedThing = ThingFactory.createThing(thingTypeSpecific,
>>>>>>> 82903063
                new ThingUID("testBinding", "persistedThing"), new Configuration(properties), null, null);
        thingToPersist.setProperty("universal", "survives");
        ThingDTO persistedThing = ThingDTOMapper.map(thingToPersist);
        storage.getStorage(Thing.class.getName()).put("testBinding::persistedThing", persistedThing);
        selfChanging = true;

        unregisterService(storage);
        managedThingProvider = getService(ManagedThingProvider.class);
        assertThat(managedThingProvider, is(nullValue()));

        registerService(storage);
        managedThingProvider = getService(ManagedThingProvider.class);
        assertThat(managedThingProvider, is(notNullValue()));

        Collection<Thing> res = thingRegistry.getAll();
        assertThat(res.size(), is(1));

        Thing thing = res.iterator().next();
        assertThat(thing.getUID().toString(), is("testBinding::persistedThing"));

        // Ensure that the ThingHandler has been registered as an OSGi service correctly
        waitForAssert(() -> {
            assertThat(thing.getHandler(), instanceOf(SpecificThingHandler.class));
        }, 4000, 100);
        ThingHandlerFactory handlerFactory = getService(ThingHandlerFactory.class, SampleThingHandlerFactory.class);
        assertThat(handlerFactory, not(nullValue()));

        // Ensure it's initialized
        waitForAssert(() -> {
            assertThat(specificInits, is(1));
            assertThat(genericInits, is(0));
        });

        // Ensure the Thing is ONLINE again
        assertThat(thing.getStatus(), is(ThingStatus.ONLINE));
    }

    private void assertThingWasChanged(Thing thing) {
        // Ensure that the ThingHandler has been registered as an OSGi service correctly
        waitForAssert(() -> {
            assertThat(thing.getHandler(), instanceOf(SpecificThingHandler.class));
        }, 30000, 100);

        ThingHandlerFactory handlerFactory = getService(ThingHandlerFactory.class, SampleThingHandlerFactory.class);
        assertThat(handlerFactory, not(nullValue()));

        // Ensure it's initialized
        waitForAssert(() -> {
            assertThat(specificInits, is(1));
            assertThat(genericInits, is(1));
        }, 4000, 0);

        thing.getHandler().handleCommand(mock(ChannelUID.class), mock(Command.class));

        // Ensure that the provided configuration has been applied and default values have been added
        assertThat(thing.getConfiguration().get("parameterspecific"), is("defaultspecific"));
        assertThat(thing.getConfiguration().get("parametergeneric"), is(nullValue()));
        assertThat(thing.getConfiguration().get("providedspecific"), is("there"));

        // Ensure that the new set of channels is there
        assertThat(thing.getChannels().size(), is(1));
        assertThat(thing.getChannels().get(0).getUID().getId(), containsString("specific"));

        // Ensure that the old properties are still there
        assertThat(thing.getProperties().get("universal"), is("survives"));
        assertThat(thing.getProperties().get(PROPERTY_ON_GENERIC_THING_TYPE), is(GENERIC_VALUE));

        // Ensure that the properties of the new thing type are there
        assertThat(thing.getProperties().get(PROPERTY_ON_SPECIFIC_THING_TYPE), is(SPECIFIC_VALUE));
        assertThat(thing.getProperties().get(PROPERTY_ON_GENERIC_AND_SPECIFIC_THING_TYPE), is(SPECIFIC_VALUE));

        // Ensure the new thing type got written correctly into the storage
        assertThat(managedThingProvider.get(new ThingUID("testBinding", "testThing")).getThingTypeUID(),
                is(THING_TYPE_SPECIFIC_UID));

        // Ensure the Thing is ONLINE again
        assertThat(thing.getStatus(), is(ThingStatus.ONLINE));

        // Ensure the new thing type has been persisted into the database
        Storage<ThingDTO> storage = getService(StorageService.class).getStorage(Thing.class.getName());
        ThingDTO persistedThing = storage.get("testBinding::testThing");
        assertThat(persistedThing.thingTypeUID, is("testBinding:specific"));
    }

    private ThingType registerThingTypeAndConfigDescription(ThingTypeUID thingTypeUID,
            Map<String, String> thingTypeProperties) throws URISyntaxException {
        URI configDescriptionUri = new URI("test:" + thingTypeUID.getId());
        ThingType thingType = ThingTypeBuilder.instance(thingTypeUID, "label")
                .withChannelDefinitions(getChannelDefinitions(thingTypeUID))
                .withConfigDescriptionURI(configDescriptionUri).withProperties(thingTypeProperties).build();
        ConfigDescription configDescription = ConfigDescriptionBuilder.create(configDescriptionUri)
                .withParameters(List.of(
                        ConfigDescriptionParameterBuilder
                                .create("parameter" + thingTypeUID.getId(), ConfigDescriptionParameter.Type.TEXT)
                                .withRequired(false).withDefault("default" + thingTypeUID.getId()).build(),
                        ConfigDescriptionParameterBuilder
                                .create("provided" + thingTypeUID.getId(), ConfigDescriptionParameter.Type.TEXT)
                                .withRequired(false).build()))
                .build();

        thingTypes.put(thingTypeUID, thingType);
        configDescriptions.put(configDescriptionUri, configDescription);

        return thingType;
    }

    private List<ChannelDefinition> getChannelDefinitions(ThingTypeUID thingTypeUID) throws URISyntaxException {
        ChannelTypeUID channelTypeUID = new ChannelTypeUID("test:" + thingTypeUID.getId());
        ChannelType channelType = ChannelTypeBuilder.state(channelTypeUID, "channelLabel", "itemType")
                .withDescription("description") //
                .withCategory("category") //
                .withConfigDescriptionURI(new URI("scheme", "channelType:" + thingTypeUID.getId(), null)).build();
        channelTypes.put(channelTypeUID, channelType);

        ChannelDefinition cd = new ChannelDefinitionBuilder("channel" + thingTypeUID.getId(), channelTypeUID).build();
        return List.of(cd);
    }
}<|MERGE_RESOLUTION|>--- conflicted
+++ resolved
@@ -323,14 +323,8 @@
         // println "[ChangeThingTypeOSGiTest] ======== assert loading specialized thing type works directly"
 
         StorageService storage = getService(StorageService.class);
-<<<<<<< HEAD
-        Map<String, Object> properties = new HashMap<>(1);
-        properties.put("providedspecific", "there");
+        Map<String, Object> properties = Map.of("providedspecific", "there");
         Thing thingToPersist = ThingFactory.createThing(thingTypeSpecific,
-=======
-        Map<String, Object> properties = Map.of("providedspecific", "there");
-        Thing persistedThing = ThingFactory.createThing(thingTypeSpecific,
->>>>>>> 82903063
                 new ThingUID("testBinding", "persistedThing"), new Configuration(properties), null, null);
         thingToPersist.setProperty("universal", "survives");
         ThingDTO persistedThing = ThingDTOMapper.map(thingToPersist);
