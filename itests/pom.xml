--- conflicted
+++ resolved
@@ -48,13 +48,8 @@
     <!-- <module>org.openhab.core.magic.tests</module> -->
     <!-- <module>org.openhab.core.model.core.tests</module> -->
     <!-- <module>org.openhab.core.model.item.tests</module> -->
-<<<<<<< HEAD
     <module>org.openhab.core.model.lsp.tests</module>
-    <!-- <module>org.openhab.core.model.persistence.tests</module> -->
-=======
-    <!-- <module>org.openhab.core.model.lsp.tests</module> -->
     <module>org.openhab.core.model.persistence.tests</module>
->>>>>>> c3885c90
     <!-- <module>org.openhab.core.model.rule.tests</module> -->
     <!-- <module>org.openhab.core.model.script.tests</module> -->
     <module>org.openhab.core.model.thing.testsupport</module>
