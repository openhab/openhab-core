/*
 * Copyright (c) 2010-2025 Contributors to the openHAB project
 *
 * See the NOTICE file(s) distributed with this work for additional
 * information.
 *
 * This program and the accompanying materials are made available under the
 * terms of the Eclipse Public License 2.0 which is available at
 * http://www.eclipse.org/legal/epl-2.0
 *
 * SPDX-License-Identifier: EPL-2.0
 */
package org.openhab.core.model.thing.internal.fileconverter;

import java.io.ByteArrayInputStream;
import java.io.ByteArrayOutputStream;
import java.io.IOException;
import java.io.OutputStream;
import java.math.BigDecimal;
import java.util.HashSet;
import java.util.List;
import java.util.Set;

import org.eclipse.jdt.annotation.NonNullByDefault;
import org.eclipse.jdt.annotation.Nullable;
import org.openhab.core.config.core.ConfigDescriptionRegistry;
import org.openhab.core.model.core.ModelRepository;
import org.openhab.core.model.thing.internal.GenericThingProvider;
import org.openhab.core.model.thing.thing.ModelBridge;
import org.openhab.core.model.thing.thing.ModelChannel;
import org.openhab.core.model.thing.thing.ModelProperty;
import org.openhab.core.model.thing.thing.ModelThing;
import org.openhab.core.model.thing.thing.ThingFactory;
import org.openhab.core.model.thing.thing.ThingModel;
import org.openhab.core.thing.Bridge;
import org.openhab.core.thing.Channel;
import org.openhab.core.thing.Thing;
import org.openhab.core.thing.ThingUID;
import org.openhab.core.thing.fileconverter.AbstractThingFileGenerator;
import org.openhab.core.thing.fileconverter.ThingFileGenerator;
import org.openhab.core.thing.fileconverter.ThingFileParser;
import org.openhab.core.thing.type.ChannelKind;
import org.openhab.core.thing.type.ChannelTypeRegistry;
import org.openhab.core.thing.type.ChannelTypeUID;
import org.openhab.core.thing.type.ThingTypeRegistry;
import org.osgi.service.component.annotations.Activate;
import org.osgi.service.component.annotations.Component;
import org.osgi.service.component.annotations.Reference;
import org.slf4j.Logger;
import org.slf4j.LoggerFactory;

/**
 * {@link DslThingFileConverter} is the DSL file converter for {@link Thing} object
 * with the capabilities of parsing and generating file.
 *
 * @author Laurent Garnier - Initial contribution
 */
@NonNullByDefault
@Component(immediate = true, service = { ThingFileGenerator.class, ThingFileParser.class })
public class DslThingFileConverter extends AbstractThingFileGenerator implements ThingFileParser {

    private final Logger logger = LoggerFactory.getLogger(DslThingFileConverter.class);

    private final ModelRepository modelRepository;
    private final GenericThingProvider thingProvider;

    @Activate
    public DslThingFileConverter(final @Reference ModelRepository modelRepository,
            final @Reference GenericThingProvider thingProvider, final @Reference ThingTypeRegistry thingTypeRegistry,
            final @Reference ChannelTypeRegistry channelTypeRegistry,
            final @Reference ConfigDescriptionRegistry configDescRegistry) {
        super(thingTypeRegistry, channelTypeRegistry, configDescRegistry);
        this.modelRepository = modelRepository;
        this.thingProvider = thingProvider;
    }

    @Override
    public String getFileFormatGenerator() {
        return "DSL";
    }

    @Override
<<<<<<< HEAD
    public synchronized void generateFileFormat(OutputStream out, List<Thing> things, boolean hideDefaultChannels,
            boolean hideDefaultParameters) {
=======
    public synchronized void generateFileFormat(OutputStream out, List<Thing> things, boolean hideDefaultParameters) {
        if (things.isEmpty()) {
            return;
        }
>>>>>>> 8d3c3575
        ThingModel model = ThingFactory.eINSTANCE.createThingModel();
        Set<Thing> handledThings = new HashSet<>();
        for (Thing thing : things) {
            if (handledThings.contains(thing)) {
                continue;
            }
            model.getThings().add(buildModelThing(thing, hideDefaultChannels, hideDefaultParameters, things.size() > 1,
                    true, things, handledThings));
        }
        // Double quotes are unexpectedly generated in thing UID when the segment contains a -.
        // Fix that by removing these double quotes. Requires to first build the generated syntax as a String
        ByteArrayOutputStream outputStream = new ByteArrayOutputStream();
        modelRepository.generateSyntaxFromModel(outputStream, "things", model);
        String syntax = new String(outputStream.toByteArray()).replaceAll(":\"([a-zA-Z0-9_][a-zA-Z0-9_-]*)\"", ":$1");
        try {
            out.write(syntax.getBytes());
        } catch (IOException e) {
            logger.warn("Exception when writing the generated syntax {}", e.getMessage());
        }
    }

    private ModelThing buildModelThing(Thing thing, boolean hideDefaultChannels, boolean hideDefaultParameters,
            boolean preferPresentationAsTree, boolean topLevel, List<Thing> onlyThings, Set<Thing> handledThings) {
        ModelThing model;
        ModelBridge modelBridge;
        List<Thing> childThings = getChildThings(thing, onlyThings);
        if (preferPresentationAsTree && thing instanceof Bridge && !childThings.isEmpty()) {
            modelBridge = ThingFactory.eINSTANCE.createModelBridge();
            modelBridge.setBridge(true);
            model = modelBridge;
        } else {
            modelBridge = null;
            model = ThingFactory.eINSTANCE.createModelThing();
        }
        if (!preferPresentationAsTree || topLevel) {
            model.setId(thing.getUID().getAsString());
            ThingUID bridgeUID = thing.getBridgeUID();
            if (bridgeUID != null && modelBridge == null) {
                model.setBridgeUID(bridgeUID.getAsString());
            }
        } else {
            model.setThingTypeId(thing.getThingTypeUID().getId());
            model.setThingId(thing.getUID().getId());
        }
        if (thing.getLabel() != null) {
            model.setLabel(thing.getLabel());
        }
        if (thing.getLocation() != null) {
            model.setLocation(thing.getLocation());
        }

        for (ConfigParameter param : getConfigurationParameters(thing, hideDefaultParameters)) {
            ModelProperty property = buildModelProperty(param.name(), param.value());
            if (property != null) {
                model.getProperties().add(property);
            }
        }

        if (preferPresentationAsTree && modelBridge != null) {
            modelBridge.setThingsHeader(false);
            for (Thing child : childThings) {
                if (!handledThings.contains(child)) {
                    modelBridge.getThings().add(buildModelThing(child, hideDefaultChannels, hideDefaultParameters, true,
                            false, onlyThings, handledThings));
                }
            }
        }

        List<Channel> channels = hideDefaultChannels ? getNonDefaultChannels(thing) : thing.getChannels();
        model.setChannelsHeader(!channels.isEmpty());
        for (Channel channel : channels) {
            model.getChannels().add(buildModelChannel(channel, hideDefaultParameters));
        }

        handledThings.add(thing);

        return model;
    }

    private ModelChannel buildModelChannel(Channel channel, boolean hideDefaultParameters) {
        ModelChannel modelChannel = ThingFactory.eINSTANCE.createModelChannel();
        ChannelTypeUID channelTypeUID = channel.getChannelTypeUID();
        if (channelTypeUID != null) {
            modelChannel.setChannelType(channelTypeUID.getId());
        } else {
            modelChannel.setChannelKind(channel.getKind() == ChannelKind.STATE ? "State" : "Trigger");
            modelChannel.setType(channel.getAcceptedItemType());
        }
        modelChannel.setId(channel.getUID().getId());
        if (channel.getLabel() != null) {
            modelChannel.setLabel(channel.getLabel());
        }
        for (ConfigParameter param : getConfigurationParameters(channel, hideDefaultParameters)) {
            ModelProperty property = buildModelProperty(param.name(), param.value());
            if (property != null) {
                modelChannel.getProperties().add(property);
            }
        }
        return modelChannel;
    }

    private @Nullable ModelProperty buildModelProperty(String key, Object value) {
        ModelProperty property = ThingFactory.eINSTANCE.createModelProperty();
        property.setKey(key);
        if (value instanceof List<?> list) {
            if (!list.isEmpty()) {
                property.getValue().addAll(list);
            } else {
                property = null;
            }
        } else if (value instanceof Double doubleValue) {
            // DSL thing syntax does not like a configuration parameter value provided as Double type.
            // By security, we apply a conversion to a BigDecimal in case this would happen.
            logger.debug("Configuration parameter {} with value {} is provided unexpectedly as Double type", key,
                    value);
            property.getValue().add(BigDecimal.valueOf(doubleValue));
        } else {
            property.getValue().add(value);
        }
        return property;
    }

    @Override
    public String getFileFormatParser() {
        return "DSL";
    }

    @Override
    public boolean parseFileFormat(String syntax, List<Thing> things, List<String> errors, List<String> warnings) {
        ByteArrayInputStream inputStream = new ByteArrayInputStream(syntax.getBytes());
        String modelName = modelRepository.createTemporaryModel("things", inputStream, errors, warnings);
        if (modelName != null) {
            things.addAll(thingProvider.getThingsFromModel(modelName));
            modelRepository.removeModel(modelName);
            return true;
        }
        return false;
    }
}<|MERGE_RESOLUTION|>--- conflicted
+++ resolved
@@ -80,15 +80,11 @@
     }
 
     @Override
-<<<<<<< HEAD
     public synchronized void generateFileFormat(OutputStream out, List<Thing> things, boolean hideDefaultChannels,
             boolean hideDefaultParameters) {
-=======
-    public synchronized void generateFileFormat(OutputStream out, List<Thing> things, boolean hideDefaultParameters) {
         if (things.isEmpty()) {
             return;
         }
->>>>>>> 8d3c3575
         ThingModel model = ThingFactory.eINSTANCE.createThingModel();
         Set<Thing> handledThings = new HashSet<>();
         for (Thing thing : things) {
