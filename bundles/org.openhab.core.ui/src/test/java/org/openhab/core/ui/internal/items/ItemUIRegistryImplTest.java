/**
 * Copyright (c) 2010-2023 Contributors to the openHAB project
 *
 * See the NOTICE file(s) distributed with this work for additional
 * information.
 *
 * This program and the accompanying materials are made available under the
 * terms of the Eclipse Public License 2.0 which is available at
 * http://www.eclipse.org/legal/epl-2.0
 *
 * SPDX-License-Identifier: EPL-2.0
 */
package org.openhab.core.ui.internal.items;

import static org.hamcrest.CoreMatchers.*;
import static org.hamcrest.MatcherAssert.assertThat;
import static org.hamcrest.collection.IsCollectionWithSize.hasSize;
import static org.junit.jupiter.api.Assertions.*;
import static org.mockito.ArgumentMatchers.anyString;
import static org.mockito.Mockito.*;

import java.text.DecimalFormatSymbols;
import java.util.ArrayList;
import java.util.List;
import java.util.TimeZone;

import javax.measure.quantity.Temperature;

import org.eclipse.emf.common.util.BasicEList;
import org.eclipse.emf.ecore.EClass;
import org.eclipse.jdt.annotation.NonNullByDefault;
import org.junit.jupiter.api.BeforeEach;
import org.junit.jupiter.api.Test;
import org.junit.jupiter.api.extension.ExtendWith;
import org.mockito.Mock;
import org.mockito.junit.jupiter.MockitoExtension;
import org.mockito.junit.jupiter.MockitoSettings;
import org.mockito.quality.Strictness;
import org.openhab.core.items.GroupItem;
import org.openhab.core.items.Item;
import org.openhab.core.items.ItemNotFoundException;
import org.openhab.core.items.ItemRegistry;
import org.openhab.core.library.items.CallItem;
import org.openhab.core.library.items.ColorItem;
import org.openhab.core.library.items.ContactItem;
import org.openhab.core.library.items.DateTimeItem;
import org.openhab.core.library.items.DimmerItem;
import org.openhab.core.library.items.ImageItem;
import org.openhab.core.library.items.LocationItem;
import org.openhab.core.library.items.NumberItem;
import org.openhab.core.library.items.PlayerItem;
import org.openhab.core.library.items.RollershutterItem;
import org.openhab.core.library.items.StringItem;
import org.openhab.core.library.items.SwitchItem;
import org.openhab.core.library.types.DateTimeType;
import org.openhab.core.library.types.DecimalType;
import org.openhab.core.library.types.HSBType;
import org.openhab.core.library.types.OnOffType;
import org.openhab.core.library.types.PercentType;
import org.openhab.core.library.types.QuantityType;
import org.openhab.core.library.types.StringType;
import org.openhab.core.model.sitemap.sitemap.ColorArray;
import org.openhab.core.model.sitemap.sitemap.Colorpicker;
import org.openhab.core.model.sitemap.sitemap.Condition;
import org.openhab.core.model.sitemap.sitemap.Group;
import org.openhab.core.model.sitemap.sitemap.IconRule;
import org.openhab.core.model.sitemap.sitemap.Image;
import org.openhab.core.model.sitemap.sitemap.Mapping;
import org.openhab.core.model.sitemap.sitemap.Mapview;
import org.openhab.core.model.sitemap.sitemap.Selection;
import org.openhab.core.model.sitemap.sitemap.Sitemap;
import org.openhab.core.model.sitemap.sitemap.SitemapFactory;
import org.openhab.core.model.sitemap.sitemap.Slider;
import org.openhab.core.model.sitemap.sitemap.Switch;
import org.openhab.core.model.sitemap.sitemap.Text;
import org.openhab.core.model.sitemap.sitemap.VisibilityRule;
import org.openhab.core.model.sitemap.sitemap.Widget;
import org.openhab.core.types.CommandDescriptionBuilder;
import org.openhab.core.types.CommandOption;
import org.openhab.core.types.State;
import org.openhab.core.types.StateDescription;
import org.openhab.core.types.StateDescriptionFragmentBuilder;
import org.openhab.core.types.StateOption;
import org.openhab.core.types.UnDefType;
import org.openhab.core.types.util.UnitUtils;
import org.openhab.core.ui.items.ItemUIProvider;

/**
 * @author Kai Kreuzer - Initial contribution
<<<<<<< HEAD
 * @author Laurent Garnier - Tests added for getCategory
=======
 * @author Laurent Garnier - Tests updated to consider multiple AND conditions + tests added for getVisiblity
>>>>>>> e5518b93
 */
@ExtendWith(MockitoExtension.class)
@MockitoSettings(strictness = Strictness.LENIENT)
@NonNullByDefault
public class ItemUIRegistryImplTest {

    // we need to get the decimal separator of the default locale for our tests
    private static final char SEP = (new DecimalFormatSymbols().getDecimalSeparator());
    private static final String ITEM_NAME = "Item";

    private @NonNullByDefault({}) ItemUIRegistryImpl uiRegistry;

    private @Mock @NonNullByDefault({}) ItemRegistry registryMock;
    private @Mock @NonNullByDefault({}) Widget widgetMock;
    private @Mock @NonNullByDefault({}) Item itemMock;

    @BeforeEach
    public void setup() throws Exception {
        uiRegistry = new ItemUIRegistryImpl(registryMock);

        when(widgetMock.getItem()).thenReturn(ITEM_NAME);
        when(registryMock.getItem(ITEM_NAME)).thenReturn(itemMock);

        // Set default time zone to GMT-6
        TimeZone.setDefault(TimeZone.getTimeZone("GMT-6"));
    }

    @Test
    public void getLabelPlainLabel() {
        String testLabel = "This is a plain text";

        when(widgetMock.getLabel()).thenReturn(testLabel);
        String label = uiRegistry.getLabel(widgetMock);
        assertEquals(testLabel, label);
    }

    @Test
    public void getLabelLabelWithStaticValue() {
        String testLabel = "Label [value]";

        when(widgetMock.getLabel()).thenReturn(testLabel);
        String label = uiRegistry.getLabel(widgetMock);
        assertEquals("Label [value]", label);
    }

    @Test
    public void getLabelLabelWithStringValue() {
        String testLabel = "Label [%s]";

        when(widgetMock.getLabel()).thenReturn(testLabel);
        when(itemMock.getState()).thenReturn(new StringType("State"));
        String label = uiRegistry.getLabel(widgetMock);
        assertEquals("Label [State]", label);
    }

    @Test
    public void getLabelLabelWithStringValueFunction() {
        String testLabel = "Label [%s]";

        when(widgetMock.getLabel()).thenReturn(testLabel);
        when(itemMock.getState()).thenReturn(new StringType("foo(x):y"));
        String label = uiRegistry.getLabel(widgetMock);
        assertEquals("Label [foo(x):y]", label);
    }

    @Test
    public void getLabelLabelWithoutPatterAndIntegerValue() {
        String testLabel = "Label";

        when(widgetMock.getLabel()).thenReturn(testLabel);
        when(itemMock.getState()).thenReturn(new DecimalType(20));
        when(itemMock.getStateAs(DecimalType.class)).thenReturn(new DecimalType(20));
        when(itemMock.getStateDescription())
                .thenReturn(StateDescriptionFragmentBuilder.create().withPattern("%d").build().toStateDescription());
        String label = uiRegistry.getLabel(widgetMock);
        assertEquals("Label [20]", label);
    }

    @Test
    public void getLabelLabelWithoutPatterAndFractionalDigitsValue() {
        String testLabel = "Label";

        when(widgetMock.getLabel()).thenReturn(testLabel);
        when(itemMock.getState()).thenReturn(new DecimalType(20.5));
        when(itemMock.getStateAs(DecimalType.class)).thenReturn(new DecimalType(20.5));
        when(itemMock.getStateDescription())
                .thenReturn(StateDescriptionFragmentBuilder.create().withPattern("%d").build().toStateDescription());
        String label = uiRegistry.getLabel(widgetMock);
        assertEquals("Label [21]", label);
    }

    @Test
    public void getLabelLabelWithIntegerValue() {
        String testLabel = "Label [%d]";

        when(widgetMock.getLabel()).thenReturn(testLabel);
        when(itemMock.getState()).thenReturn(new DecimalType(20));
        when(itemMock.getStateAs(DecimalType.class)).thenReturn(new DecimalType(20));
        String label = uiRegistry.getLabel(widgetMock);
        assertEquals("Label [20]", label);
    }

    @Test
    public void getLabelLabelWithFractionalDigitsValue() {
        String testLabel = "Label [%d]";

        when(widgetMock.getLabel()).thenReturn(testLabel);
        when(itemMock.getState()).thenReturn(new DecimalType(20.5));
        when(itemMock.getStateAs(DecimalType.class)).thenReturn(new DecimalType(20.5));
        String label = uiRegistry.getLabel(widgetMock);
        assertEquals("Label [21]", label);
    }

    @Test
    public void getLabelLabelWithIntegerValueAndWidth() {
        String testLabel = "Label [%3d]";

        when(widgetMock.getLabel()).thenReturn(testLabel);
        when(itemMock.getState()).thenReturn(new DecimalType(20));
        when(itemMock.getStateAs(DecimalType.class)).thenReturn(new DecimalType(20));
        String label = uiRegistry.getLabel(widgetMock);
        assertEquals("Label [ 20]", label);
    }

    @Test
    public void getLabelLabelWithHexValueAndWidth() {
        String testLabel = "Label [%3x]";

        when(widgetMock.getLabel()).thenReturn(testLabel);
        when(itemMock.getState()).thenReturn(new DecimalType(20));
        when(itemMock.getStateAs(DecimalType.class)).thenReturn(new DecimalType(20));
        String label = uiRegistry.getLabel(widgetMock);
        assertEquals("Label [ 14]", label);
    }

    @Test
    public void getLabelLabelWithDecimalValue() {
        String testLabel = "Label [%.3f]";

        when(widgetMock.getLabel()).thenReturn(testLabel);
        when(itemMock.getState()).thenReturn(new DecimalType(10f / 3f));
        when(itemMock.getStateAs(DecimalType.class)).thenReturn(new DecimalType(10f / 3f));
        String label = uiRegistry.getLabel(widgetMock);
        assertEquals("Label [3" + SEP + "333]", label);
    }

    @Test
    public void getLabelLabelWithDecimalValueAndUnitUpdatedWithQuantityType() {
        String testLabel = "Label [%.3f " + UnitUtils.UNIT_PLACEHOLDER + "]";

        when(widgetMock.getLabel()).thenReturn(testLabel);
        when(itemMock.getState()).thenReturn(new QuantityType<>("" + 10f / 3f + " °C"));
        String label = uiRegistry.getLabel(widgetMock);
        assertEquals("Label [3" + SEP + "333 °C]", label);
    }

    @Test
    public void getLabelLabelWithDecimalValueAndUnitUpdatedWithDecimalType() {
        String testLabel = "Label [%.3f " + UnitUtils.UNIT_PLACEHOLDER + "]";

        when(widgetMock.getLabel()).thenReturn(testLabel);
        when(itemMock.getState()).thenReturn(new DecimalType(10f / 3f));
        String label = uiRegistry.getLabel(widgetMock);
        assertEquals("Label [3" + SEP + "333]", label);
    }

    @Test
    public void getLabelLabelWithDecimalValueAndUnit2() {
        String testLabel = "Label [%.0f " + UnitUtils.UNIT_PLACEHOLDER + "]";

        when(widgetMock.getLabel()).thenReturn(testLabel);
        when(itemMock.getState()).thenReturn(new QuantityType<>("" + 10f / 3f + " °C"));
        String label = uiRegistry.getLabel(widgetMock);
        assertEquals("Label [3 °C]", label);
    }

    @Test
    public void getLabelLabelWithDecimalValueAndUnit3() {
        String testLabel = "Label [%d %%]";

        when(widgetMock.getLabel()).thenReturn(testLabel);
        when(itemMock.getState()).thenReturn(new QuantityType<>("" + 10f / 3f + " %"));
        String label = uiRegistry.getLabel(widgetMock);
        assertEquals("Label [3 %]", label);
    }

    @Test
    public void getLabelLabelWithDecimalValueAndUnit4() {
        String testLabel = "Label [%.0f %%]";

        when(widgetMock.getLabel()).thenReturn(testLabel);
        when(itemMock.getState()).thenReturn(new QuantityType<>("" + 10f / 3f + " %"));
        String label = uiRegistry.getLabel(widgetMock);
        assertEquals("Label [3 %]", label);
    }

    @Test
    public void getLabelLabelWithDecimalValueAndUnit5() {
        String testLabel = "Label [%d " + UnitUtils.UNIT_PLACEHOLDER + "]";

        when(widgetMock.getLabel()).thenReturn(testLabel);
        when(itemMock.getState()).thenReturn(new QuantityType<>("33 %"));
        String label = uiRegistry.getLabel(widgetMock);
        assertEquals("Label [33 %]", label);
    }

    @Test
    public void getLabelLabelWithFractionalDigitsValueAndUnit5() {
        String testLabel = "Label [%d " + UnitUtils.UNIT_PLACEHOLDER + "]";

        when(widgetMock.getLabel()).thenReturn(testLabel);
        when(itemMock.getState()).thenReturn(new QuantityType<>("" + 10f / 3f + " %"));
        String label = uiRegistry.getLabel(widgetMock);
        assertEquals("Label [3 %]", label);
    }

    @Test
    public void getLabelLabelWithDecimalValueAndUnit6() {
        String testLabel = "Label [%.0f " + UnitUtils.UNIT_PLACEHOLDER + "]";

        when(widgetMock.getLabel()).thenReturn(testLabel);
        when(itemMock.getState()).thenReturn(new QuantityType<>("" + 10f / 3f + " %"));
        String label = uiRegistry.getLabel(widgetMock);
        assertEquals("Label [3 %]", label);
    }

    @Test
    public void getLabelLabelWithDecimalValueAndUnit7() {
        String testLabel = "Label [%d %%]";

        when(widgetMock.getLabel()).thenReturn(testLabel);
        when(itemMock.getState()).thenReturn(new QuantityType<>("33 %"));
        String label = uiRegistry.getLabel(widgetMock);
        assertEquals("Label [33 %]", label);
    }

    @Test
    public void getLabelLabelWithDecimalValueAndUnitConversion() {
        String testLabel = "Label [%.2f °F]";

        when(widgetMock.getLabel()).thenReturn(testLabel);
        when(itemMock.getState()).thenReturn(new QuantityType<>("22 °C"));
        String label = uiRegistry.getLabel(widgetMock);
        assertEquals("Label [71" + SEP + "60 °F]", label);
    }

    @Test
    public void getLabelLabelWithPercent() {
        String testLabel = "Label [%.1f %%]";

        when(widgetMock.getLabel()).thenReturn(testLabel);
        when(itemMock.getState()).thenReturn(new DecimalType(10f / 3f));
        when(itemMock.getStateAs(DecimalType.class)).thenReturn(new DecimalType(10f / 3f));
        String label = uiRegistry.getLabel(widgetMock);
        assertEquals("Label [3" + SEP + "3 %]", label);
    }

    @Test
    public void getLabelLabelWithPercentType() {
        String testLabel = "Label [%d %%]";

        when(widgetMock.getLabel()).thenReturn(testLabel);
        when(itemMock.getState()).thenReturn(new PercentType(42));
        String label = uiRegistry.getLabel(widgetMock);
        assertEquals("Label [42 %]", label);
    }

    @Test
    public void getLabelLabelWithDate() {
        String testLabel = "Label [%1$td.%1$tm.%1$tY]";

        when(widgetMock.getLabel()).thenReturn(testLabel);
        when(itemMock.getState()).thenReturn(new DateTimeType("2011-06-01T00:00:00"));
        String label = uiRegistry.getLabel(widgetMock);
        assertEquals("Label [01.06.2011]", label);
        when(itemMock.getState()).thenReturn(new DateTimeType("2011-06-01T00:00:00Z"));
        label = uiRegistry.getLabel(widgetMock);
        assertEquals("Label [31.05.2011]", label);
        when(itemMock.getState()).thenReturn(new DateTimeType("2011-06-01T00:00:00+02"));
        label = uiRegistry.getLabel(widgetMock);
        assertEquals("Label [31.05.2011]", label);
        when(itemMock.getState()).thenReturn(new DateTimeType("2011-06-01T00:00:00-06"));
        label = uiRegistry.getLabel(widgetMock);
        assertEquals("Label [01.06.2011]", label);
        when(itemMock.getState()).thenReturn(new DateTimeType("2011-06-01T00:00:00-07"));
        label = uiRegistry.getLabel(widgetMock);
        assertEquals("Label [01.06.2011]", label);
    }

    @Test
    public void getLabelLabelWithZonedDate() throws ItemNotFoundException {
        String testLabel = "Label [%1$td.%1$tm.%1$tY]";

        Widget w = mock(Widget.class);
        Item item = mock(Item.class);
        when(w.getLabel()).thenReturn(testLabel);
        when(w.getItem()).thenReturn(ITEM_NAME);
        when(registryMock.getItem(ITEM_NAME)).thenReturn(item);
        when(item.getState()).thenReturn(new DateTimeType("2011-06-01T00:00:00"));
        String label = uiRegistry.getLabel(w);
        assertEquals("Label [01.06.2011]", label);
        when(item.getState()).thenReturn(new DateTimeType("2011-06-01T00:00:00Z"));
        label = uiRegistry.getLabel(w);
        assertEquals("Label [31.05.2011]", label);
        when(item.getState()).thenReturn(new DateTimeType("2011-06-01T00:00:00+02"));
        label = uiRegistry.getLabel(w);
        assertEquals("Label [31.05.2011]", label);
        when(item.getState()).thenReturn(new DateTimeType("2011-06-01T00:00:00-06"));
        label = uiRegistry.getLabel(w);
        assertEquals("Label [01.06.2011]", label);
        when(item.getState()).thenReturn(new DateTimeType("2011-06-01T00:00:00-07"));
        label = uiRegistry.getLabel(w);
        assertEquals("Label [01.06.2011]", label);
    }

    @Test
    public void getLabelLabelWithTime() {
        String testLabel = "Label [%1$tT]";

        when(widgetMock.getLabel()).thenReturn(testLabel);
        when(itemMock.getState()).thenReturn(new DateTimeType("2011-06-01T15:30:59"));
        String label = uiRegistry.getLabel(widgetMock);
        assertEquals("Label [15:30:59]", label);
        when(itemMock.getState()).thenReturn(new DateTimeType("2011-06-01T15:30:59Z"));
        label = uiRegistry.getLabel(widgetMock);
        assertEquals("Label [09:30:59]", label);
        when(itemMock.getState()).thenReturn(new DateTimeType("2011-06-01T15:30:59+02"));
        label = uiRegistry.getLabel(widgetMock);
        assertEquals("Label [07:30:59]", label);
        when(itemMock.getState()).thenReturn(new DateTimeType("2011-06-01T15:30:59-06"));
        label = uiRegistry.getLabel(widgetMock);
        assertEquals("Label [15:30:59]", label);
        when(itemMock.getState()).thenReturn(new DateTimeType("2011-06-01T15:30:59-07"));
        label = uiRegistry.getLabel(widgetMock);
        assertEquals("Label [16:30:59]", label);
    }

    @Test
    public void getLabelLabelWithZonedTime() throws ItemNotFoundException {
        String testLabel = "Label [%1$tT]";

        Widget w = mock(Widget.class);
        Item item = mock(Item.class);
        when(w.getLabel()).thenReturn(testLabel);
        when(w.getItem()).thenReturn(ITEM_NAME);
        when(registryMock.getItem(ITEM_NAME)).thenReturn(item);
        when(item.getState()).thenReturn(new DateTimeType("2011-06-01T15:30:59"));
        String label = uiRegistry.getLabel(w);
        assertEquals("Label [15:30:59]", label);
        when(item.getState()).thenReturn(new DateTimeType("2011-06-01T15:30:59Z"));
        label = uiRegistry.getLabel(w);
        assertEquals("Label [09:30:59]", label);
        when(item.getState()).thenReturn(new DateTimeType("2011-06-01T15:30:59+02"));
        label = uiRegistry.getLabel(w);
        assertEquals("Label [07:30:59]", label);
        when(item.getState()).thenReturn(new DateTimeType("2011-06-01T15:30:59-06"));
        label = uiRegistry.getLabel(w);
        assertEquals("Label [15:30:59]", label);
        when(item.getState()).thenReturn(new DateTimeType("2011-06-01T15:30:59-07"));
        label = uiRegistry.getLabel(w);
        assertEquals("Label [16:30:59]", label);
    }

    @Test
    public void getLabelWidgetWithoutLabelAndItem() {
        Widget w = mock(Widget.class);
        String label = uiRegistry.getLabel(w);
        assertEquals("", label);
    }

    @Test
    public void getLabelWidgetWithoutLabel() {
        String label = uiRegistry.getLabel(widgetMock);
        assertEquals(ITEM_NAME, label);
    }

    @Test
    public void getLabelLabelFromUIProvider() {
        ItemUIProvider provider = mock(ItemUIProvider.class);
        uiRegistry.addItemUIProvider(provider);
        when(provider.getLabel(anyString())).thenReturn("ProviderLabel");
        String label = uiRegistry.getLabel(widgetMock);
        assertEquals("ProviderLabel", label);
        uiRegistry.removeItemUIProvider(provider);
    }

    @Test
    public void getLabelLabelForUndefinedStringItemState() {
        String testLabel = "Label [%s]";

        when(widgetMock.getLabel()).thenReturn(testLabel);
        when(itemMock.getState()).thenReturn(UnDefType.UNDEF);
        String label = uiRegistry.getLabel(widgetMock);
        assertEquals("Label [-]", label);
    }

    @Test
    public void getLabelLabelForUndefinedIntegerItemState() {
        String testLabel = "Label [%d]";

        when(widgetMock.getLabel()).thenReturn(testLabel);
        when(itemMock.getState()).thenReturn(UnDefType.UNDEF);
        String label = uiRegistry.getLabel(widgetMock);
        assertEquals("Label [-]", label);
    }

    @Test
    public void getLabelLabelForUndefinedDecimalItemState() {
        String testLabel = "Label [%.2f]";

        when(widgetMock.getLabel()).thenReturn(testLabel);
        when(itemMock.getState()).thenReturn(UnDefType.UNDEF);
        String label = uiRegistry.getLabel(widgetMock);
        assertEquals("Label [-]", label);
    }

    @Test
    public void getLabelLabelForUndefinedDateItemState() {
        String testLabel = "Label [%1$td.%1$tm.%1$tY]";

        when(widgetMock.getLabel()).thenReturn(testLabel);
        when(itemMock.getState()).thenReturn(UnDefType.UNDEF);
        String label = uiRegistry.getLabel(widgetMock);
        assertEquals("Label [-.-.-]", label);
    }

    @Test
    public void getLabelLabelForUndefinedQuantityItemState() {
        String testLabel = "Label [%.2f " + UnitUtils.UNIT_PLACEHOLDER + "]";

        when(widgetMock.getLabel()).thenReturn(testLabel);
        when(itemMock.getState()).thenReturn(UnDefType.UNDEF);
        String label = uiRegistry.getLabel(widgetMock);
        assertEquals("Label [- -]", label);
    }

    @Test
    public void getLabelItemNotFound() throws ItemNotFoundException {
        String testLabel = "Label [%s]";

        when(widgetMock.getLabel()).thenReturn(testLabel);
        when(widgetMock.eClass()).thenReturn(SitemapFactory.eINSTANCE.createText().eClass());
        when(registryMock.getItem(ITEM_NAME)).thenThrow(new ItemNotFoundException(ITEM_NAME));
        String label = uiRegistry.getLabel(widgetMock);
        assertEquals("Label [-]", label);
    }

    @Test
    public void getLabelLabelWithFunctionValue() {
        String testLabel = "Label [MAP(de.map):%s]";

        when(widgetMock.getLabel()).thenReturn(testLabel);
        when(itemMock.getState()).thenReturn(new StringType("State"));
        String label = uiRegistry.getLabel(widgetMock);
        assertEquals("Label [State]", label);
    }

    @Test
    public void getLabelGroupLabelWithValue() {
        String testLabel = "Label [%d]";

        when(widgetMock.getLabel()).thenReturn(testLabel);
        when(itemMock.getState()).thenReturn(OnOffType.ON);
        when(itemMock.getStateAs(DecimalType.class)).thenReturn(new DecimalType(5));
        String label = uiRegistry.getLabel(widgetMock);
        assertEquals("Label [5]", label);
    }

    @Test
    public void getWidgetUnknownPageId() throws ItemNotFoundException {
        Sitemap sitemap = SitemapFactory.eINSTANCE.createSitemap();
        when(registryMock.getItem("unknown")).thenThrow(new ItemNotFoundException("unknown"));
        Widget w = uiRegistry.getWidget(sitemap, "unknown");
        assertNull(w);
    }

    @Test
    public void testFormatDefault() {
        assertEquals("Server [(-)]", uiRegistry.formatUndefined("Server [(%d)]"));
        assertEquals("Anruf [von - an -]", uiRegistry.formatUndefined("Anruf [von %2$s an %1$s]"));
        assertEquals("Zeit [-.-.- -]", uiRegistry.formatUndefined("Zeit [%1$td.%1$tm.%1$tY %1$tT]"));
        assertEquals("Temperatur [- °C]", uiRegistry.formatUndefined("Temperatur [%.1f °C]"));
        assertEquals("Luftfeuchte [- %]", uiRegistry.formatUndefined("Luftfeuchte [%.1f %%]"));
    }

    @Test
    public void testStateConversionForSwitchWidgetThroughGetState() throws ItemNotFoundException {
        State colorState = new HSBType("23,42,50");

        ColorItem colorItem = new ColorItem("myItem");
        colorItem.setLabel("myItem");
        colorItem.setState(colorState);

        when(registryMock.getItem("myItem")).thenReturn(colorItem);

        Switch switchWidget = mock(Switch.class);
        when(switchWidget.getItem()).thenReturn("myItem");
        when(switchWidget.getMappings()).thenReturn(new BasicEList<>());

        State stateForSwitch = uiRegistry.getState(switchWidget);

        assertEquals(OnOffType.ON, stateForSwitch);
    }

    @Test
    public void testStateConversionForSwitchWidgetWithMappingThroughGetState() throws ItemNotFoundException {
        State colorState = new HSBType("23,42,50");

        ColorItem colorItem = new ColorItem("myItem");
        colorItem.setLabel("myItem");
        colorItem.setState(colorState);

        when(registryMock.getItem("myItem")).thenReturn(colorItem);

        Switch switchWidget = mock(Switch.class);
        when(switchWidget.getItem()).thenReturn("myItem");

        Mapping mapping = mock(Mapping.class);
        BasicEList<Mapping> mappings = new BasicEList<>();
        mappings.add(mapping);
        when(switchWidget.getMappings()).thenReturn(mappings);

        State stateForSwitch = uiRegistry.getState(switchWidget);

        assertEquals(colorState, stateForSwitch);
    }

    @Test
    public void testStateConversionForSliderWidgetThroughGetState() throws ItemNotFoundException {
        State colorState = new HSBType("23,42,75");

        ColorItem colorItem = new ColorItem("myItem");
        colorItem.setLabel("myItem");
        colorItem.setState(colorState);

        when(registryMock.getItem("myItem")).thenReturn(colorItem);

        Slider sliderWidget = mock(Slider.class);
        when(sliderWidget.getItem()).thenReturn("myItem");

        State stateForSlider = uiRegistry.getState(sliderWidget);

        assertTrue(stateForSlider instanceof PercentType);

        PercentType pt = (PercentType) stateForSlider;

        assertEquals(75, pt.longValue());
    }

    @Test
    public void getLabelLabelWithoutStateDescription() {
        String testLabel = "Label";

        when(widgetMock.getLabel()).thenReturn(testLabel);
        when(itemMock.getStateDescription()).thenReturn(null);
        when(itemMock.getState()).thenReturn(new StringType("State"));
        String label = uiRegistry.getLabel(widgetMock);
        assertEquals("Label", label);
    }

    @Test
    public void getLabelLabelWithoutPatternInStateDescription() {
        String testLabel = "Label";

        StateDescription stateDescription = mock(StateDescription.class);
        when(widgetMock.getLabel()).thenReturn(testLabel);
        when(itemMock.getStateDescription()).thenReturn(stateDescription);
        when(stateDescription.getPattern()).thenReturn(null);
        when(itemMock.getState()).thenReturn(new StringType("State"));
        String label = uiRegistry.getLabel(widgetMock);
        assertEquals("Label", label);
    }

    @Test
    public void getLabelLabelWithPatternInStateDescription() {
        String testLabel = "Label";

        StateDescription stateDescription = mock(StateDescription.class);
        when(widgetMock.getLabel()).thenReturn(testLabel);
        when(itemMock.getStateDescription()).thenReturn(stateDescription);
        when(stateDescription.getPattern()).thenReturn("%s");
        when(itemMock.getState()).thenReturn(new StringType("State"));
        String label = uiRegistry.getLabel(widgetMock);
        assertEquals("Label [State]", label);
    }

    @Test
    public void getLabelLabelWithEmptyPattern() {
        String testLabel = "Label []";

        StateDescription stateDescription = mock(StateDescription.class);
        when(widgetMock.getLabel()).thenReturn(testLabel);
        when(itemMock.getStateDescription()).thenReturn(stateDescription);
        when(stateDescription.getPattern()).thenReturn("%s");
        when(itemMock.getState()).thenReturn(new StringType("State"));
        String label = uiRegistry.getLabel(widgetMock);
        assertEquals("Label", label);
    }

    @Test
    public void getLabelLabelWithMappedOption() {
        String testLabel = "Label";

        StateDescription stateDescription = mock(StateDescription.class);
        List<StateOption> options = new ArrayList<>();
        options.add(new StateOption("State0", "This is the state 0"));
        options.add(new StateOption("State1", "This is the state 1"));
        when(widgetMock.getLabel()).thenReturn(testLabel);
        when(itemMock.getStateDescription()).thenReturn(stateDescription);
        when(stateDescription.getPattern()).thenReturn("%s");
        when(stateDescription.getOptions()).thenReturn(options);
        when(itemMock.getState()).thenReturn(new StringType("State1"));
        String label = uiRegistry.getLabel(widgetMock);
        assertEquals("Label [This is the state 1]", label);
    }

    @Test
    public void getLabelLabelWithUnmappedOption() {
        String testLabel = "Label";

        StateDescription stateDescription = mock(StateDescription.class);
        List<StateOption> options = new ArrayList<>();
        options.add(new StateOption("State0", "This is the state 0"));
        options.add(new StateOption("State1", "This is the state 1"));
        when(widgetMock.getLabel()).thenReturn(testLabel);
        when(itemMock.getStateDescription()).thenReturn(stateDescription);
        when(stateDescription.getPattern()).thenReturn("%s");
        when(stateDescription.getOptions()).thenReturn(options);
        when(itemMock.getState()).thenReturn(new StringType("State"));
        String label = uiRegistry.getLabel(widgetMock);
        assertEquals("Label [State]", label);
    }

    @Test
    public void getLabelTransformationContainingPercentS() throws ItemNotFoundException {
        // It doesn't matter that "FOO" doesn't exist - this is to assert it doesn't fail before because of the two "%s"
        String testLabel = "Memory [FOO(echo %s):%s]";
        Widget w = mock(Widget.class);
        Item item = mock(Item.class);
        when(w.getLabel()).thenReturn(testLabel);
        when(w.getItem()).thenReturn(ITEM_NAME);
        when(registryMock.getItem(ITEM_NAME)).thenReturn(item);
        when(item.getState()).thenReturn(new StringType("State"));
        String label = uiRegistry.getLabel(w);
        assertEquals("Memory [State]", label);
    }

    @Test
    public void getLabelColorLabelWithDecimalValue() {
        String testLabel = "Label [%.3f]";

        when(widgetMock.getLabel()).thenReturn(testLabel);

        Condition conditon = mock(Condition.class);
        when(conditon.getState()).thenReturn("21");
        when(conditon.getCondition()).thenReturn("<");
        BasicEList<Condition> conditions = new BasicEList<>();
        conditions.add(conditon);
        ColorArray rule = mock(ColorArray.class);
        when(rule.getConditions()).thenReturn(conditions);
        when(rule.getArg()).thenReturn("yellow");
        BasicEList<ColorArray> rules = new BasicEList<>();
        rules.add(rule);
        when(widgetMock.getLabelColor()).thenReturn(rules);

        when(itemMock.getState()).thenReturn(new DecimalType(10f / 3f));

        String color = uiRegistry.getLabelColor(widgetMock);
        assertEquals("yellow", color);

        when(itemMock.getState()).thenReturn(new DecimalType(21f));

        color = uiRegistry.getLabelColor(widgetMock);
        assertNull(color);
    }

    @Test
    public void getLabelColorLabelWithUnitValue() {
        String testLabel = "Label [%.3f " + UnitUtils.UNIT_PLACEHOLDER + "]";

        when(widgetMock.getLabel()).thenReturn(testLabel);

        Condition conditon = mock(Condition.class);
        when(conditon.getState()).thenReturn("20");
        when(conditon.getCondition()).thenReturn("==");
        BasicEList<Condition> conditions = new BasicEList<>();
        conditions.add(conditon);
        ColorArray rule = mock(ColorArray.class);
        when(rule.getConditions()).thenReturn(conditions);
        when(rule.getArg()).thenReturn("yellow");
        BasicEList<ColorArray> rules = new BasicEList<>();
        rules.add(rule);
        when(widgetMock.getLabelColor()).thenReturn(rules);

        when(itemMock.getState()).thenReturn(new QuantityType<>("20 °C"));

        String color = uiRegistry.getLabelColor(widgetMock);
        assertEquals("yellow", color);

        when(itemMock.getState()).thenReturn(new QuantityType<>("20.1 °C"));

        color = uiRegistry.getLabelColor(widgetMock);
        assertNull(color);
    }

    @Test
    public void getDefaultWidgets() {
        Widget defaultWidget = uiRegistry.getDefaultWidget(GroupItem.class, ITEM_NAME);
        assertThat(defaultWidget, is(instanceOf(Group.class)));

        defaultWidget = uiRegistry.getDefaultWidget(CallItem.class, ITEM_NAME);
        assertThat(defaultWidget, is(instanceOf(Text.class)));

        defaultWidget = uiRegistry.getDefaultWidget(ColorItem.class, ITEM_NAME);
        assertThat(defaultWidget, is(instanceOf(Colorpicker.class)));

        defaultWidget = uiRegistry.getDefaultWidget(ContactItem.class, ITEM_NAME);
        assertThat(defaultWidget, is(instanceOf(Text.class)));

        defaultWidget = uiRegistry.getDefaultWidget(DateTimeItem.class, ITEM_NAME);
        assertThat(defaultWidget, is(instanceOf(Text.class)));

        defaultWidget = uiRegistry.getDefaultWidget(DimmerItem.class, ITEM_NAME);
        assertThat(defaultWidget, is(instanceOf(Slider.class)));
        assertThat(((Slider) defaultWidget).isSwitchEnabled(), is(true));

        defaultWidget = uiRegistry.getDefaultWidget(ImageItem.class, ITEM_NAME);
        assertThat(defaultWidget, is(instanceOf(Image.class)));

        defaultWidget = uiRegistry.getDefaultWidget(LocationItem.class, ITEM_NAME);
        assertThat(defaultWidget, is(instanceOf(Mapview.class)));

        defaultWidget = uiRegistry.getDefaultWidget(PlayerItem.class, ITEM_NAME);
        assertThat(defaultWidget, is(instanceOf(Switch.class)));
        assertThat(((Switch) defaultWidget).getMappings(), hasSize(4));

        defaultWidget = uiRegistry.getDefaultWidget(RollershutterItem.class, ITEM_NAME);
        assertThat(defaultWidget, is(instanceOf(Switch.class)));

        defaultWidget = uiRegistry.getDefaultWidget(SwitchItem.class, ITEM_NAME);
        assertThat(defaultWidget, is(instanceOf(Switch.class)));
    }

    @Test
    public void getDefaultWidgetsForNumberItem() {
        // NumberItem without CommandOptions or StateOptions should return Text element
        Widget defaultWidget = uiRegistry.getDefaultWidget(NumberItem.class, ITEM_NAME);
        assertThat(defaultWidget, is(instanceOf(Text.class)));

        // NumberItem with one to four CommandOptions should return Switch element
        final CommandDescriptionBuilder builder = CommandDescriptionBuilder.create().withCommandOptions(
                List.of(new CommandOption("command1", "label1"), new CommandOption("command2", "label2"),
                        new CommandOption("command3", "label3"), new CommandOption("command4", "label4")));
        when(itemMock.getCommandDescription()).thenReturn(builder.build());
        defaultWidget = uiRegistry.getDefaultWidget(NumberItem.class, ITEM_NAME);
        assertThat(defaultWidget, is(instanceOf(Switch.class)));

        // NumberItem with more than four CommandOptions should return Selection element
        builder.withCommandOption(new CommandOption("command5", "label5"));
        when(itemMock.getCommandDescription()).thenReturn(builder.build());
        defaultWidget = uiRegistry.getDefaultWidget(NumberItem.class, ITEM_NAME);
        assertThat(defaultWidget, is(instanceOf(Selection.class)));

        // NumberItem with one or more StateOptions should return Selection element
        when(itemMock.getStateDescription()).thenReturn(StateDescriptionFragmentBuilder.create()
                .withOptions(List.of(new StateOption("value1", "label1"), new StateOption("value2", "label2"))).build()
                .toStateDescription());
        defaultWidget = uiRegistry.getDefaultWidget(NumberItem.class, ITEM_NAME);
        assertThat(defaultWidget, is(instanceOf(Selection.class)));

        // Read-only NumberItem with one or more StateOptions should return Text element
        when(itemMock.getStateDescription())
                .thenReturn(StateDescriptionFragmentBuilder.create().withReadOnly(Boolean.TRUE)
                        .withOptions(List.of(new StateOption("value1", "label1"), new StateOption("value2", "label2")))
                        .build().toStateDescription());
        defaultWidget = uiRegistry.getDefaultWidget(NumberItem.class, ITEM_NAME);
        assertThat(defaultWidget, is(instanceOf(Text.class)));
    }

    @Test
    public void getDefaultWidgetsForStringItem() {
        // StringItem without CommandOptions or StateOptions should return Text element
        Widget defaultWidget = uiRegistry.getDefaultWidget(StringItem.class, ITEM_NAME);
        assertThat(defaultWidget, is(instanceOf(Text.class)));

        // StringItem with one to four CommandOptions should return Switch element
        final CommandDescriptionBuilder builder = CommandDescriptionBuilder.create().withCommandOptions(
                List.of(new CommandOption("command1", "label1"), new CommandOption("command2", "label2"),
                        new CommandOption("command3", "label3"), new CommandOption("command4", "label4")));
        when(itemMock.getCommandDescription()).thenReturn(builder.build());
        defaultWidget = uiRegistry.getDefaultWidget(StringItem.class, ITEM_NAME);
        assertThat(defaultWidget, is(instanceOf(Switch.class)));

        // StringItem with more than four CommandOptions should return Selection element
        builder.withCommandOption(new CommandOption("command5", "label5"));
        when(itemMock.getCommandDescription()).thenReturn(builder.build());
        defaultWidget = uiRegistry.getDefaultWidget(StringItem.class, ITEM_NAME);
        assertThat(defaultWidget, is(instanceOf(Selection.class)));

        // StringItem with one or more StateOptions should return Selection element
        when(itemMock.getStateDescription()).thenReturn(StateDescriptionFragmentBuilder.create()
                .withOptions(List.of(new StateOption("value1", "label1"), new StateOption("value2", "label2"))).build()
                .toStateDescription());
        defaultWidget = uiRegistry.getDefaultWidget(StringItem.class, ITEM_NAME);
        assertThat(defaultWidget, is(instanceOf(Selection.class)));

        // Read-only StringItem with one or more StateOptions should return Text element
        when(itemMock.getStateDescription())
                .thenReturn(StateDescriptionFragmentBuilder.create().withReadOnly(Boolean.TRUE)
                        .withOptions(List.of(new StateOption("value1", "label1"), new StateOption("value2", "label2")))
                        .build().toStateDescription());
        defaultWidget = uiRegistry.getDefaultWidget(StringItem.class, ITEM_NAME);
        assertThat(defaultWidget, is(instanceOf(Text.class)));
    }

    @Test
    public void getUnitForWidgetForNonNumberItem() throws Exception {
        String unit = uiRegistry.getUnitForWidget(widgetMock);

        assertThat(unit, is(""));
    }

    @Test
    public void getUnitForWidgetWithWidgetLabel() throws Exception {
        // a NumberItem having a Dimension must be returned
        NumberItem item = mock(NumberItem.class);
        when(registryMock.getItem(ITEM_NAME)).thenReturn(item);

        doReturn(Temperature.class).when(item).getDimension();

        // we set the Label on the widget itself
        when(widgetMock.getLabel()).thenReturn("Label [%.1f °C]");

        String unit = uiRegistry.getUnitForWidget(widgetMock);

        assertThat(unit, is(equalTo("°C")));
    }

    @Test
    public void getUnitForWidgetWithItemLabelAndWithoutWidgetLabel() throws Exception {
        // a NumberItem having a Dimension must be returned
        NumberItem item = mock(NumberItem.class);
        when(registryMock.getItem(ITEM_NAME)).thenReturn(item);

        doReturn(Temperature.class).when(item).getDimension();

        // we set the UnitSymbol on the item, this must be used as a fallback if no Widget label was used
        when(item.getUnitSymbol()).thenReturn("°C");

        String unit = uiRegistry.getUnitForWidget(widgetMock);

        assertThat(unit, is(equalTo("°C")));
    }

    @Test
    public void getLabelColorDefaultColor() {
        String testLabel = "Label [%.3f]";

        when(widgetMock.getLabel()).thenReturn(testLabel);

        Condition conditon = mock(Condition.class);
        when(conditon.getState()).thenReturn("18");
        when(conditon.getCondition()).thenReturn(">=");
        Condition conditon2 = mock(Condition.class);
        when(conditon2.getState()).thenReturn("21");
        when(conditon2.getCondition()).thenReturn("<");
        BasicEList<Condition> conditions = new BasicEList<>();
        conditions.add(conditon);
        conditions.add(conditon2);
        ColorArray rule = mock(ColorArray.class);
        when(rule.getConditions()).thenReturn(conditions);
        when(rule.getArg()).thenReturn("yellow");
        BasicEList<ColorArray> rules = new BasicEList<>();
        rules.add(rule);
        Condition conditon3 = mock(Condition.class);
        when(conditon3.getState()).thenReturn("21");
        when(conditon3.getCondition()).thenReturn(">=");
        Condition conditon4 = mock(Condition.class);
        when(conditon4.getState()).thenReturn("24");
        when(conditon4.getCondition()).thenReturn("<");
        BasicEList<Condition> conditions2 = new BasicEList<>();
        conditions2.add(conditon3);
        conditions2.add(conditon4);
        ColorArray rule2 = mock(ColorArray.class);
        when(rule2.getConditions()).thenReturn(conditions2);
        when(rule2.getArg()).thenReturn("red");
        rules.add(rule2);
        BasicEList<Condition> conditions5 = new BasicEList<>();
        ColorArray rule3 = mock(ColorArray.class);
        when(rule3.getConditions()).thenReturn(conditions5);
        when(rule3.getArg()).thenReturn("blue");
        rules.add(rule3);
        when(widgetMock.getLabelColor()).thenReturn(rules);

        when(itemMock.getState()).thenReturn(new DecimalType(20.9));

        String color = uiRegistry.getLabelColor(widgetMock);
        assertEquals("yellow", color);

        when(itemMock.getState()).thenReturn(new DecimalType(23.5));

        color = uiRegistry.getLabelColor(widgetMock);
        assertEquals("red", color);

        when(itemMock.getState()).thenReturn(new DecimalType(24.0));

        color = uiRegistry.getLabelColor(widgetMock);
        assertEquals("blue", color);

        when(itemMock.getState()).thenReturn(new DecimalType(17.5));

        color = uiRegistry.getLabelColor(widgetMock);
        assertEquals("blue", color);

        conditions5 = null;

        when(itemMock.getState()).thenReturn(new DecimalType(24.0));

        color = uiRegistry.getLabelColor(widgetMock);
        assertEquals("blue", color);

        when(itemMock.getState()).thenReturn(new DecimalType(17.5));

        color = uiRegistry.getLabelColor(widgetMock);
        assertEquals("blue", color);
    }

    @Test
    public void getValueColor() {
        Condition conditon = mock(Condition.class);
        when(conditon.getState()).thenReturn("18");
        when(conditon.getCondition()).thenReturn(">=");
        Condition conditon2 = mock(Condition.class);
        when(conditon2.getState()).thenReturn("21");
        when(conditon2.getCondition()).thenReturn("<");
        BasicEList<Condition> conditions = new BasicEList<>();
        conditions.add(conditon);
        conditions.add(conditon2);
        ColorArray rule = mock(ColorArray.class);
        when(rule.getConditions()).thenReturn(conditions);
        when(rule.getArg()).thenReturn("yellow");
        BasicEList<ColorArray> rules = new BasicEList<>();
        rules.add(rule);
        Condition conditon3 = mock(Condition.class);
        when(conditon3.getState()).thenReturn("21");
        when(conditon3.getCondition()).thenReturn(">=");
        Condition conditon4 = mock(Condition.class);
        when(conditon4.getState()).thenReturn("24");
        when(conditon4.getCondition()).thenReturn("<");
        BasicEList<Condition> conditions2 = new BasicEList<>();
        conditions2.add(conditon3);
        conditions2.add(conditon4);
        ColorArray rule2 = mock(ColorArray.class);
        when(rule2.getConditions()).thenReturn(conditions2);
        when(rule2.getArg()).thenReturn("red");
        rules.add(rule2);
        BasicEList<Condition> conditions5 = new BasicEList<>();
        ColorArray rule3 = mock(ColorArray.class);
        when(rule3.getConditions()).thenReturn(conditions5);
        when(rule3.getArg()).thenReturn("blue");
        rules.add(rule3);
        when(widgetMock.getValueColor()).thenReturn(rules);

        when(itemMock.getState()).thenReturn(new DecimalType(20.9));

        String color = uiRegistry.getValueColor(widgetMock);
        assertEquals("yellow", color);

        when(itemMock.getState()).thenReturn(new DecimalType(23.5));

        color = uiRegistry.getValueColor(widgetMock);
        assertEquals("red", color);

        when(itemMock.getState()).thenReturn(new DecimalType(24.0));

        color = uiRegistry.getValueColor(widgetMock);
        assertEquals("blue", color);

        when(itemMock.getState()).thenReturn(new DecimalType(17.5));

        color = uiRegistry.getValueColor(widgetMock);
        assertEquals("blue", color);

        conditions5 = null;

        when(itemMock.getState()).thenReturn(new DecimalType(24.0));

        color = uiRegistry.getValueColor(widgetMock);
        assertEquals("blue", color);

        when(itemMock.getState()).thenReturn(new DecimalType(17.5));

        color = uiRegistry.getValueColor(widgetMock);
        assertEquals("blue", color);
    }

    @Test
    public void getIconColor() {
        Condition conditon = mock(Condition.class);
        when(conditon.getState()).thenReturn("18");
        when(conditon.getCondition()).thenReturn(">=");
        Condition conditon2 = mock(Condition.class);
        when(conditon2.getState()).thenReturn("21");
        when(conditon2.getCondition()).thenReturn("<");
        BasicEList<Condition> conditions = new BasicEList<>();
        conditions.add(conditon);
        conditions.add(conditon2);
        ColorArray rule = mock(ColorArray.class);
        when(rule.getConditions()).thenReturn(conditions);
        when(rule.getArg()).thenReturn("yellow");
        BasicEList<ColorArray> rules = new BasicEList<>();
        rules.add(rule);
        Condition conditon3 = mock(Condition.class);
        when(conditon3.getState()).thenReturn("21");
        when(conditon3.getCondition()).thenReturn(">=");
        Condition conditon4 = mock(Condition.class);
        when(conditon4.getState()).thenReturn("24");
        when(conditon4.getCondition()).thenReturn("<");
        BasicEList<Condition> conditions2 = new BasicEList<>();
        conditions2.add(conditon3);
        conditions2.add(conditon4);
        ColorArray rule2 = mock(ColorArray.class);
        when(rule2.getConditions()).thenReturn(conditions2);
        when(rule2.getArg()).thenReturn("red");
        rules.add(rule2);
        BasicEList<Condition> conditions5 = new BasicEList<>();
        ColorArray rule3 = mock(ColorArray.class);
        when(rule3.getConditions()).thenReturn(conditions5);
        when(rule3.getArg()).thenReturn("blue");
        rules.add(rule3);
        when(widgetMock.getIconColor()).thenReturn(rules);

        when(itemMock.getState()).thenReturn(new DecimalType(20.9));

        String color = uiRegistry.getIconColor(widgetMock);
        assertEquals("yellow", color);

        when(itemMock.getState()).thenReturn(new DecimalType(23.5));

        color = uiRegistry.getIconColor(widgetMock);
        assertEquals("red", color);

        when(itemMock.getState()).thenReturn(new DecimalType(24.0));

        color = uiRegistry.getIconColor(widgetMock);
        assertEquals("blue", color);

        when(itemMock.getState()).thenReturn(new DecimalType(17.5));

        color = uiRegistry.getIconColor(widgetMock);
        assertEquals("blue", color);

        conditions5 = null;

        when(itemMock.getState()).thenReturn(new DecimalType(24.0));

        color = uiRegistry.getIconColor(widgetMock);
        assertEquals("blue", color);

        when(itemMock.getState()).thenReturn(new DecimalType(17.5));

        color = uiRegistry.getIconColor(widgetMock);
        assertEquals("blue", color);
    }

    @Test
    public void getVisibility() {
        Condition conditon = mock(Condition.class);
        when(conditon.getState()).thenReturn("21");
        when(conditon.getCondition()).thenReturn(">=");
        Condition conditon2 = mock(Condition.class);
        when(conditon2.getState()).thenReturn("24");
        when(conditon2.getCondition()).thenReturn("<");
        BasicEList<Condition> conditions = new BasicEList<>();
        conditions.add(conditon);
        conditions.add(conditon2);
        VisibilityRule rule = mock(VisibilityRule.class);
        when(rule.getConditions()).thenReturn(conditions);
        BasicEList<VisibilityRule> rules = new BasicEList<>();
        rules.add(rule);
        when(widgetMock.getVisibility()).thenReturn(rules);

        when(itemMock.getState()).thenReturn(new DecimalType(20.9));

        assertFalse(uiRegistry.getVisiblity(widgetMock));

        when(itemMock.getState()).thenReturn(new DecimalType(21.0));

        assertTrue(uiRegistry.getVisiblity(widgetMock));

        when(itemMock.getState()).thenReturn(new DecimalType(23.5));

        assertTrue(uiRegistry.getVisiblity(widgetMock));

        when(itemMock.getState()).thenReturn(new DecimalType(24.0));

        assertFalse(uiRegistry.getVisiblity(widgetMock));
    }

    @Test
    public void getCategoryWhenIconSetWithoutRules() {
        EClass textEClass = mock(EClass.class);
        when(textEClass.getName()).thenReturn("text");
        when(textEClass.getInstanceTypeName()).thenReturn("org.openhab.core.model.sitemap.Text");
        when(widgetMock.eClass()).thenReturn(textEClass);
        when(widgetMock.getIcon()).thenReturn("temperature");
        when(widgetMock.getStaticIcon()).thenReturn(null);
        when(widgetMock.getIconRules()).thenReturn(null);

        String icon = uiRegistry.getCategory(widgetMock);
        assertEquals("temperature", icon);
    }

    @Test
    public void getCategoryWhenIconSetWithRules() {
        EClass textEClass = mock(EClass.class);
        when(textEClass.getName()).thenReturn("text");
        when(textEClass.getInstanceTypeName()).thenReturn("org.openhab.core.model.sitemap.Text");
        when(widgetMock.eClass()).thenReturn(textEClass);
        when(widgetMock.getIcon()).thenReturn(null);
        when(widgetMock.getStaticIcon()).thenReturn(null);
        Condition conditon = mock(Condition.class);
        when(conditon.getState()).thenReturn("21");
        when(conditon.getCondition()).thenReturn(">=");
        Condition conditon2 = mock(Condition.class);
        when(conditon2.getState()).thenReturn("24");
        when(conditon2.getCondition()).thenReturn("<");
        BasicEList<Condition> conditions = new BasicEList<>();
        conditions.add(conditon);
        conditions.add(conditon2);
        IconRule rule = mock(IconRule.class);
        when(rule.getConditions()).thenReturn(conditions);
        when(rule.getArg()).thenReturn("temperature");
        BasicEList<IconRule> rules = new BasicEList<>();
        rules.add(rule);
        BasicEList<Condition> conditions2 = new BasicEList<>();
        IconRule rule2 = mock(IconRule.class);
        when(rule2.getConditions()).thenReturn(conditions2);
        when(rule2.getArg()).thenReturn("humidity");
        rules.add(rule2);
        when(widgetMock.getIconRules()).thenReturn(rules);

        when(itemMock.getState()).thenReturn(new DecimalType(20.9));

        String icon = uiRegistry.getCategory(widgetMock);
        assertEquals("humidity", icon);

        when(itemMock.getState()).thenReturn(new DecimalType(21.0));

        icon = uiRegistry.getCategory(widgetMock);
        assertEquals("temperature", icon);

        when(itemMock.getState()).thenReturn(new DecimalType(23.5));

        icon = uiRegistry.getCategory(widgetMock);
        assertEquals("temperature", icon);

        when(itemMock.getState()).thenReturn(new DecimalType(24.0));

        icon = uiRegistry.getCategory(widgetMock);
        assertEquals("humidity", icon);
    }

    @Test
    public void getCategoryWhenStaticIconSet() {
        EClass textEClass = mock(EClass.class);
        when(textEClass.getName()).thenReturn("text");
        when(textEClass.getInstanceTypeName()).thenReturn("org.openhab.core.model.sitemap.Text");
        when(widgetMock.eClass()).thenReturn(textEClass);
        when(widgetMock.getIcon()).thenReturn(null);
        when(widgetMock.getStaticIcon()).thenReturn("temperature");
        when(widgetMock.getIconRules()).thenReturn(null);

        String icon = uiRegistry.getCategory(widgetMock);
        assertEquals("temperature", icon);
    }

    @Test
    public void getCategoryWhenIconSetOnItem() {
        EClass textEClass = mock(EClass.class);
        when(textEClass.getName()).thenReturn("text");
        when(textEClass.getInstanceTypeName()).thenReturn("org.openhab.core.model.sitemap.Text");
        when(widgetMock.eClass()).thenReturn(textEClass);
        when(widgetMock.getIcon()).thenReturn(null);
        when(widgetMock.getStaticIcon()).thenReturn(null);
        when(widgetMock.getIconRules()).thenReturn(null);

        when(itemMock.getCategory()).thenReturn("temperature");

        String icon = uiRegistry.getCategory(widgetMock);
        assertEquals("temperature", icon);
    }

    @Test
    public void getCategoryDefaultIcon() {
        EClass textEClass = mock(EClass.class);
        when(textEClass.getName()).thenReturn("text");
        when(textEClass.getInstanceTypeName()).thenReturn("org.openhab.core.model.sitemap.Text");
        when(widgetMock.eClass()).thenReturn(textEClass);
        when(widgetMock.getIcon()).thenReturn(null);
        when(widgetMock.getStaticIcon()).thenReturn(null);
        when(widgetMock.getIconRules()).thenReturn(null);

        when(itemMock.getCategory()).thenReturn(null);

        String icon = uiRegistry.getCategory(widgetMock);
        assertEquals("text", icon);
    }
}<|MERGE_RESOLUTION|>--- conflicted
+++ resolved
@@ -87,11 +87,8 @@
 
 /**
  * @author Kai Kreuzer - Initial contribution
-<<<<<<< HEAD
+ * @author Laurent Garnier - Tests updated to consider multiple AND conditions + tests added for getVisiblity
  * @author Laurent Garnier - Tests added for getCategory
-=======
- * @author Laurent Garnier - Tests updated to consider multiple AND conditions + tests added for getVisiblity
->>>>>>> e5518b93
  */
 @ExtendWith(MockitoExtension.class)
 @MockitoSettings(strictness = Strictness.LENIENT)
