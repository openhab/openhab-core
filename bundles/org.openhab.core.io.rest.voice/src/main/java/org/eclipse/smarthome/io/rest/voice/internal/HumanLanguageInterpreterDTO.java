/**
 * Copyright (c) 2010-2019 Contributors to the openHAB project
 *
 * See the NOTICE file(s) distributed with this work for additional
 * information.
 *
 * This program and the accompanying materials are made available under the
 * terms of the Eclipse Public License 2.0 which is available at
 * http://www.eclipse.org/legal/epl-2.0
 *
 * SPDX-License-Identifier: EPL-2.0
 */
package org.eclipse.smarthome.io.rest.voice.internal;

import java.util.Set;

import org.eclipse.smarthome.core.voice.text.HumanLanguageInterpreter;

/**
 * A DTO that is used on the REST API to provide infos about {@link HumanLanguageInterpreter} to UIs.
 *
<<<<<<< HEAD
 * @author Kai Kreuzer - Initial contribution and API
 * @author Laurent Garnier - added information about supported intents
 *
=======
 * @author Kai Kreuzer - Initial contribution
>>>>>>> 91617d8a
 */
public class HumanLanguageInterpreterDTO {
    public String id;
    public String label;
    public Set<String> locales;
    public Set<String> chatIntents;
    public Set<String> voiceIntents;
}<|MERGE_RESOLUTION|>--- conflicted
+++ resolved
@@ -19,13 +19,8 @@
 /**
  * A DTO that is used on the REST API to provide infos about {@link HumanLanguageInterpreter} to UIs.
  *
-<<<<<<< HEAD
- * @author Kai Kreuzer - Initial contribution and API
+ * @author Kai Kreuzer - Initial contribution
  * @author Laurent Garnier - added information about supported intents
- *
-=======
- * @author Kai Kreuzer - Initial contribution
->>>>>>> 91617d8a
  */
 public class HumanLanguageInterpreterDTO {
     public String id;
