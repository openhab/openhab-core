--- conflicted
+++ resolved
@@ -18,12 +18,8 @@
 /**
  * This is the interface that a human language text interpreter has to implement.
  *
-<<<<<<< HEAD
- * @author Tilman Kamp - Initial contribution and API
+ * @author Tilman Kamp - Initial contribution
  * @author Laurent Garnier - extended interface to support chat and intent interpretation
-=======
- * @author Tilman Kamp - Initial contribution
->>>>>>> 91617d8a
  */
 public interface HumanLanguageInterpreter {
 
