/**
 * Copyright (c) 2010-2022 Contributors to the openHAB project
 *
 * See the NOTICE file(s) distributed with this work for additional
 * information.
 *
 * This program and the accompanying materials are made available under the
 * terms of the Eclipse Public License 2.0 which is available at
 * http://www.eclipse.org/legal/epl-2.0
 *
 * SPDX-License-Identifier: EPL-2.0
 */
package org.openhab.core.voice.internal;

import java.io.IOException;
import java.net.URI;
import java.util.ArrayList;
import java.util.Collection;
import java.util.Collections;
import java.util.Comparator;
import java.util.HashMap;
import java.util.HashSet;
import java.util.LinkedHashSet;
import java.util.List;
import java.util.Locale;
import java.util.Map;
import java.util.Objects;
import java.util.Set;
import java.util.stream.Collectors;

import org.eclipse.jdt.annotation.NonNullByDefault;
import org.eclipse.jdt.annotation.Nullable;
import org.openhab.core.audio.AudioFormat;
import org.openhab.core.audio.AudioManager;
import org.openhab.core.audio.AudioSink;
import org.openhab.core.audio.AudioSource;
import org.openhab.core.audio.AudioStream;
import org.openhab.core.audio.UnsupportedAudioFormatException;
import org.openhab.core.audio.UnsupportedAudioStreamException;
import org.openhab.core.config.core.ConfigOptionProvider;
import org.openhab.core.config.core.ConfigurableService;
import org.openhab.core.config.core.ParameterOption;
import org.openhab.core.events.EventPublisher;
import org.openhab.core.i18n.LocaleProvider;
import org.openhab.core.i18n.TranslationProvider;
import org.openhab.core.library.types.PercentType;
import org.openhab.core.voice.KSService;
import org.openhab.core.voice.STTService;
import org.openhab.core.voice.TTSException;
import org.openhab.core.voice.TTSService;
import org.openhab.core.voice.Voice;
import org.openhab.core.voice.VoiceManager;
import org.openhab.core.voice.text.HumanLanguageInterpreter;
import org.openhab.core.voice.text.InterpretationException;
import org.osgi.framework.Bundle;
import org.osgi.framework.BundleContext;
import org.osgi.framework.Constants;
import org.osgi.service.component.annotations.Activate;
import org.osgi.service.component.annotations.Component;
import org.osgi.service.component.annotations.Deactivate;
import org.osgi.service.component.annotations.Modified;
import org.osgi.service.component.annotations.Reference;
import org.osgi.service.component.annotations.ReferenceCardinality;
import org.osgi.service.component.annotations.ReferencePolicy;
import org.slf4j.Logger;
import org.slf4j.LoggerFactory;

/**
 * This service provides functionality around voice services and is the central service to be used directly by others.
 *
 * @author Kai Kreuzer - Initial contribution
 * @author Yannick Schaus - Added ability to provide a item for feedback during listening phases
 * @author Christoph Weitkamp - Added getSupportedStreams() and UnsupportedAudioStreamException
 * @author Christoph Weitkamp - Added parameter to adjust the volume
 * @author Wouter Born - Sort TTS options
 * @author Laurent Garnier - Updated methods startDialog and added method stopDialog
 */
@Component(immediate = true, configurationPid = VoiceManagerImpl.CONFIGURATION_PID, //
        property = Constants.SERVICE_PID + "=org.openhab.voice")
@ConfigurableService(category = "system", label = "Voice", description_uri = VoiceManagerImpl.CONFIG_URI)
@NonNullByDefault
public class VoiceManagerImpl implements VoiceManager, ConfigOptionProvider {

    public static final String CONFIGURATION_PID = "org.openhab.voice";

    // the default keyword to use if no other is configured
    private static final String DEFAULT_KEYWORD = "Wakeup";

    // constants for the configuration properties
    protected static final String CONFIG_URI = "system:voice";
    private static final String CONFIG_KEYWORD = "keyword";
    private static final String CONFIG_LISTENING_ITEM = "listeningItem";
    private static final String CONFIG_DEFAULT_HLI = "defaultHLI";
    private static final String CONFIG_DEFAULT_KS = "defaultKS";
    private static final String CONFIG_DEFAULT_STT = "defaultSTT";
    private static final String CONFIG_DEFAULT_TTS = "defaultTTS";
    private static final String CONFIG_DEFAULT_VOICE = "defaultVoice";
    private static final String CONFIG_PREFIX_DEFAULT_VOICE = "defaultVoice.";

    private final Logger logger = LoggerFactory.getLogger(VoiceManagerImpl.class);

    // service maps
    private final Map<String, KSService> ksServices = new HashMap<>();
    private final Map<String, STTService> sttServices = new HashMap<>();
    private final Map<String, TTSService> ttsServices = new HashMap<>();
    private final Map<String, HumanLanguageInterpreter> humanLanguageInterpreters = new HashMap<>();

    private final LocaleProvider localeProvider;
    private final AudioManager audioManager;
    private final EventPublisher eventPublisher;
    private final TranslationProvider i18nProvider;

    private @Nullable Bundle bundle;

    /**
     * default settings filled through the service configuration
     */
    private String keyword = DEFAULT_KEYWORD;
    private @Nullable String listeningItem;
    private @Nullable String defaultTTS;
    private @Nullable String defaultSTT;
    private @Nullable String defaultKS;
    private @Nullable String defaultHLI;
    private @Nullable String defaultVoice;
    private final Map<String, String> defaultVoices = new HashMap<>();

    private Map<String, DialogProcessor> dialogProcessors = new HashMap<>();

    @Activate
    public VoiceManagerImpl(final @Reference LocaleProvider localeProvider, final @Reference AudioManager audioManager,
            final @Reference EventPublisher eventPublisher, final @Reference TranslationProvider i18nProvider) {
        this.localeProvider = localeProvider;
        this.audioManager = audioManager;
        this.eventPublisher = eventPublisher;
        this.i18nProvider = i18nProvider;
    }

    @Activate
    protected void activate(BundleContext bundleContext, Map<String, Object> config) {
        this.bundle = bundleContext.getBundle();
        modified(config);
    }

    @Deactivate
    protected void deactivate() {
        stopAllDialogs();
    }

    @SuppressWarnings("null")
    @Modified
    protected void modified(Map<String, Object> config) {
        if (config != null) {
            this.keyword = config.containsKey(CONFIG_KEYWORD) ? config.get(CONFIG_KEYWORD).toString() : DEFAULT_KEYWORD;
            this.listeningItem = config.containsKey(CONFIG_LISTENING_ITEM)
                    ? config.get(CONFIG_LISTENING_ITEM).toString()
                    : null;
            this.defaultTTS = config.containsKey(CONFIG_DEFAULT_TTS) ? config.get(CONFIG_DEFAULT_TTS).toString() : null;
            this.defaultSTT = config.containsKey(CONFIG_DEFAULT_STT) ? config.get(CONFIG_DEFAULT_STT).toString() : null;
            this.defaultKS = config.containsKey(CONFIG_DEFAULT_KS) ? config.get(CONFIG_DEFAULT_KS).toString() : null;
            this.defaultHLI = config.containsKey(CONFIG_DEFAULT_HLI) ? config.get(CONFIG_DEFAULT_HLI).toString() : null;
            this.defaultVoice = config.containsKey(CONFIG_DEFAULT_VOICE) ? config.get(CONFIG_DEFAULT_VOICE).toString()
                    : null;

            for (String key : config.keySet()) {
                if (key.startsWith(CONFIG_PREFIX_DEFAULT_VOICE)) {
                    String tts = key.substring(CONFIG_PREFIX_DEFAULT_VOICE.length());
                    defaultVoices.put(tts, config.get(key).toString());
                }
            }
        }
    }

    @Override
    public void say(String text) {
        say(text, null, null, null);
    }

    @Override
    public void say(String text, @Nullable PercentType volume) {
        say(text, null, null, volume);
    }

    @Override
    public void say(String text, String voiceId) {
        say(text, voiceId, null, null);
    }

    @Override
    public void say(String text, @Nullable String voiceId, @Nullable PercentType volume) {
        say(text, voiceId, null, volume);
    }

    @Override
    public void say(String text, @Nullable String voiceId, @Nullable String sinkId) {
        say(text, voiceId, sinkId, null);
    }

    @Override
    public void say(String text, @Nullable String voiceId, @Nullable String sinkId, @Nullable PercentType volume) {
        Objects.requireNonNull(text, "Text cannot be said as it is null.");

        try {
            TTSService tts = null;
            Voice voice = null;
            String selectedVoiceId = voiceId;
            if (selectedVoiceId == null) {
                // use the configured default, if set
                selectedVoiceId = defaultVoice;
            }
            if (selectedVoiceId == null) {
                tts = getTTS();
                if (tts != null) {
                    voice = getPreferredVoice(tts.getAvailableVoices());
                }
            } else {
                voice = getVoice(selectedVoiceId);
                if (voice != null) {
                    tts = getTTS(voice);
                }
            }
            if (tts == null) {
                throw new TTSException("No TTS service can be found for voice " + selectedVoiceId);
            }
            if (voice == null) {
                throw new TTSException(
                        "Unable to find a voice for language " + localeProvider.getLocale().getLanguage());
            }
            Set<AudioFormat> ttsSupportedFormats = tts.getSupportedFormats();
            AudioSink sink = audioManager.getSink(sinkId);
            if (sink == null) {
                throw new TTSException("Unable to find the audio sink " + sinkId);
            }

            AudioFormat ttsAudioFormat = getBestMatch(ttsSupportedFormats, sink.getSupportedFormats());
            if (ttsAudioFormat == null) {
                throw new TTSException("No compatible audio format found for TTS '" + tts.getId() + "' and sink '"
                        + sink.getId() + "'");
            }

            AudioStream audioStream = tts.synthesize(text, voice, ttsAudioFormat);
            if (!sink.getSupportedStreams().stream().anyMatch(clazz -> clazz.isInstance(audioStream))) {
                throw new TTSException(
                        "Failed playing audio stream '" + audioStream + "' as audio sink doesn't support it");
            }

            PercentType oldVolume = null;
            try {
                // get current volume
                oldVolume = audioManager.getVolume(sinkId);
            } catch (IOException e) {
                logger.debug("An exception occurred while getting the volume of sink '{}' : {}", sink.getId(),
                        e.getMessage(), e);
            }
            // set notification sound volume
            if (volume != null) {
                try {
                    audioManager.setVolume(volume, sinkId);
                } catch (IOException e) {
                    logger.debug("An exception occurred while setting the volume of sink '{}' : {}", sink.getId(),
                            e.getMessage(), e);
                }
            }
            try {
                sink.process(audioStream);
            } finally {
                if (volume != null && oldVolume != null) {
                    // restore volume only if it was set before
                    try {
                        audioManager.setVolume(oldVolume, sinkId);
                    } catch (IOException e) {
                        logger.debug("An exception occurred while setting the volume of sink '{}' : {}", sink.getId(),
                                e.getMessage(), e);
                    }
                }
            }
        } catch (TTSException | UnsupportedAudioFormatException | UnsupportedAudioStreamException e) {
            if (logger.isDebugEnabled()) {
                logger.debug("Error saying '{}': {}", text, e.getMessage(), e);
            } else {
                logger.warn("Error saying '{}': {}", text, e.getMessage());
            }
        }
    }

    @Override
    public String interpret(String text) throws InterpretationException {
        return interpret(text, null);
    }

    @Override
    public String interpret(String text, @Nullable String hliId) throws InterpretationException {
        HumanLanguageInterpreter interpreter;
        if (hliId == null) {
            interpreter = getHLI();
            if (interpreter == null) {
                throw new InterpretationException("No human language interpreter available!");
            }
        } else {
            interpreter = getHLI(hliId);
            if (interpreter == null) {
                throw new InterpretationException("No human language interpreter can be found for " + hliId);
            }
        }
        return interpreter.interpret(localeProvider.getLocale(), text);
    }

    private @Nullable Voice getVoice(String id) {
        if (id.contains(":")) {
            // it is a fully qualified unique id
            String[] segments = id.split(":");
            TTSService tts = getTTS(segments[0]);
            if (tts != null) {
                return getVoice(tts.getAvailableVoices(), segments[1]);
            }
        } else {
            // voiceId is not fully qualified
            TTSService tts = getTTS();
            if (tts != null) {
                return getVoice(tts.getAvailableVoices(), id);
            }
        }
        return null;
    }

    private @Nullable Voice getVoice(Set<Voice> voices, String id) {
        for (Voice voice : voices) {
            if (voice.getUID().endsWith(":" + id)) {
                return voice;
            }
        }
        return null;
    }

    public static @Nullable AudioFormat getPreferredFormat(Set<AudioFormat> audioFormats) {
        // Return the first concrete AudioFormat found
        for (AudioFormat currentAudioFormat : audioFormats) {
            // Check if currentAudioFormat is abstract
            if (null == currentAudioFormat.getCodec()) {
                continue;
            }
            if (null == currentAudioFormat.getContainer()) {
                continue;
            }
            if (null == currentAudioFormat.isBigEndian()) {
                continue;
            }
            if (null == currentAudioFormat.getBitDepth()) {
                continue;
            }
            if (null == currentAudioFormat.getBitRate()) {
                continue;
            }
            if (null == currentAudioFormat.getFrequency()) {
                continue;
            }

            // Prefer WAVE container
            if (!AudioFormat.CONTAINER_WAVE.equals(currentAudioFormat.getContainer())) {
                continue;
            }

            // As currentAudioFormat is concrete, use it
            return currentAudioFormat;
        }

        // There's no concrete AudioFormat so we must create one
        for (AudioFormat currentAudioFormat : audioFormats) {
            // Define AudioFormat to return
            AudioFormat format = currentAudioFormat;

            // Not all Codecs and containers can be supported
            if (null == format.getCodec()) {
                continue;
            }
            if (null == format.getContainer()) {
                continue;
            }

            // Prefer WAVE container
            if (!AudioFormat.CONTAINER_WAVE.equals(format.getContainer())) {
                continue;
            }

            // If required set BigEndian, BitDepth, BitRate, and Frequency to default values
            if (null == format.isBigEndian()) {
                format = new AudioFormat(format.getContainer(), format.getCodec(), Boolean.TRUE, format.getBitDepth(),
                        format.getBitRate(), format.getFrequency());
            }
            if (null == format.getBitDepth() || null == format.getBitRate() || null == format.getFrequency()) {
                // Define default values
                int defaultBitDepth = 16;
                long defaultFrequency = 44100;

                // Obtain current values
                Integer bitRate = format.getBitRate();
                Long frequency = format.getFrequency();
                Integer bitDepth = format.getBitDepth();

                // These values must be interdependent (bitRate = bitDepth * frequency)
                if (null == bitRate) {
                    if (null == bitDepth) {
                        bitDepth = Integer.valueOf(defaultBitDepth);
                    }
                    if (null == frequency) {
                        frequency = Long.valueOf(defaultFrequency);
                    }
                    bitRate = Integer.valueOf(bitDepth.intValue() * frequency.intValue());
                } else if (null == bitDepth) {
                    if (null == frequency) {
                        frequency = Long.valueOf(defaultFrequency);
                    }
                    bitDepth = Integer.valueOf(bitRate.intValue() / frequency.intValue());
                } else if (null == frequency) {
                    frequency = Long.valueOf(bitRate.longValue() / bitDepth.longValue());
                }

                format = new AudioFormat(format.getContainer(), format.getCodec(), format.isBigEndian(), bitDepth,
                        bitRate, frequency);
            }

            // Return preferred AudioFormat
            return format;
        }

        // Return null indicating failure
        return null;
    }

    public static @Nullable AudioFormat getBestMatch(Set<AudioFormat> inputs, Set<AudioFormat> outputs) {
        AudioFormat preferredFormat = getPreferredFormat(inputs);
        for (AudioFormat output : outputs) {
            if (output.isCompatible(preferredFormat)) {
                return preferredFormat;
            } else {
                for (AudioFormat input : inputs) {
                    if (output.isCompatible(input)) {
                        return input;
                    }
                }
            }
        }
        return null;
    }

    @Override
    public @Nullable Voice getPreferredVoice(Set<Voice> voices) {
        // Express preferences with a Language Priority List
        Locale locale = localeProvider.getLocale();

        // Get collection of voice locales
        Collection<Locale> locales = new ArrayList<>();
        for (Voice currentVoice : voices) {
            locales.add(currentVoice.getLocale());
        }

        // Determine preferred locale based on RFC 4647
        String ranges = locale.toLanguageTag();
        List<Locale.LanguageRange> languageRanges = Locale.LanguageRange.parse(ranges + "-*");
        Locale preferredLocale = Locale.lookup(languageRanges, locales);

        // As a last resort choose some Locale
        if (preferredLocale == null && !voices.isEmpty()) {
            preferredLocale = locales.iterator().next();
        }
        if (preferredLocale == null) {
            return null;
        }

        // Determine preferred voice
        Voice preferredVoice = null;
        for (Voice currentVoice : voices) {
            if (preferredLocale.equals(currentVoice.getLocale())) {
                preferredVoice = currentVoice;
            }
        }

        // Return preferred voice
        return preferredVoice;
    }

    @Override
    public void startDialog() throws IllegalStateException {
        startDialog(null, null, null, null, null, null, null, this.keyword, this.listeningItem);
    }

    @Override
    public void startDialog(@Nullable KSService ks, @Nullable STTService stt, @Nullable TTSService tts,
            @Nullable HumanLanguageInterpreter hli, @Nullable AudioSource source, @Nullable AudioSink sink,
            @Nullable Locale locale, @Nullable String keyword, @Nullable String listeningItem)
            throws IllegalStateException {
        // use defaults, if null
        KSService ksService = (ks == null) ? getKS() : ks;
        STTService sttService = (stt == null) ? getSTT() : stt;
        TTSService ttsService = (tts == null) ? getTTS() : tts;
        HumanLanguageInterpreter interpreter = (hli == null) ? getHLI() : hli;
        AudioSource audioSource = (source == null) ? audioManager.getSource() : source;
        AudioSink audioSink = (sink == null) ? audioManager.getSink() : sink;
        Locale loc = (locale == null) ? localeProvider.getLocale() : locale;
        String kw = (keyword == null) ? this.keyword : keyword;
        String item = (listeningItem == null) ? this.listeningItem : listeningItem;
        Bundle b = bundle;

        if (ksService == null || sttService == null || ttsService == null || interpreter == null || audioSource == null
                || audioSink == null || b == null) {
            throw new IllegalStateException("Cannot start dialog as services are missing.");
        } else if (!checkLocales(ksService.getSupportedLocales(), loc)
                || !checkLocales(sttService.getSupportedLocales(), loc)
                || !checkLocales(interpreter.getSupportedLocales(), loc)) {
            throw new IllegalStateException("Cannot start dialog as provided locale is not supported by all services.");
        } else {
            DialogProcessor processor = dialogProcessors.get(audioSource.getId());
            if (processor == null) {
                logger.debug("Starting a new dialog for source {} ({})", audioSource.getLabel(null),
                        audioSource.getId());
                processor = new DialogProcessor(ksService, sttService, ttsService, interpreter, audioSource, audioSink,
                        loc, kw, item, this.eventPublisher, this.i18nProvider, b);
                dialogProcessors.put(audioSource.getId(), processor);
                processor.start();
            } else {
                throw new IllegalStateException(
                        String.format("Cannot start dialog as a dialog is already started for audio source '%s'.",
                                audioSource.getLabel(null)));
            }
        }
    }

    @Override
    public void stopDialog(@Nullable AudioSource source) throws IllegalStateException {
        AudioSource audioSource = (source == null) ? audioManager.getSource() : source;
        if (audioSource != null) {
            DialogProcessor processor = dialogProcessors.remove(audioSource.getId());
            if (processor != null) {
                processor.stop();
                logger.debug("Dialog stopped for source {} ({})", audioSource.getLabel(null), audioSource.getId());
            } else {
                throw new IllegalStateException(
                        String.format("Cannot stop dialog as no dialog is started for audio source '%s'.",
                                audioSource.getLabel(null)));
            }
        } else {
            throw new IllegalStateException("Cannot stop dialog as audio source is missing.");
        }
    }

    private void stopAllDialogs() {
        dialogProcessors.values().forEach(processor -> {
            processor.stop();
        });
        dialogProcessors.clear();
    }

<<<<<<< HEAD
    @Override
    public void listenAndAnswer() throws IllegalStateException {
        listenAndAnswer(null, null, null, null, null, null);
    }

    @Override
    public void listenAndAnswer(@Nullable STTService stt, @Nullable TTSService tts,
            @Nullable HumanLanguageInterpreter hli, @Nullable AudioSource source, @Nullable AudioSink sink,
            @Nullable Locale locale) throws IllegalStateException {
        // use defaults, if null
        STTService sttService = (stt == null) ? getSTT() : stt;
        TTSService ttsService = (tts == null) ? getTTS() : tts;
        HumanLanguageInterpreter interpreter = (hli == null) ? getHLI() : hli;
        AudioSource audioSource = (source == null) ? audioManager.getSource() : source;
        AudioSink audioSink = (sink == null) ? audioManager.getSink() : sink;
        Locale loc = (locale == null) ? localeProvider.getLocale() : locale;
        Bundle b = bundle;

        if (sttService == null || ttsService == null || interpreter == null || audioSource == null || audioSink == null
                || b == null) {
            throw new IllegalStateException("Cannot execute a simple dialog as services are missing.");
        } else if (!sttService.getSupportedLocales().contains(loc)
                || !interpreter.getSupportedLocales().contains(loc)) {
            throw new IllegalStateException(
                    "Cannot execute a simple dialog as provided locale is not supported by all services.");
        } else {
            DialogProcessor processor = dialogProcessors.get(audioSource.getId());
            if (processor == null) {
                logger.debug("Executing a simple dialog for source {} ({})", audioSource.getLabel(null),
                        audioSource.getId());
                processor = new DialogProcessor(sttService, ttsService, interpreter, audioSource, audioSink, loc,
                        this.eventPublisher, this.i18nProvider, b);
                processor.start();
            } else {
                throw new IllegalStateException(String.format(
                        "Cannot execute a simple dialog as a dialog is already started for audio source '%s'.",
                        audioSource.getLabel(null)));
            }
        }
=======
    private boolean checkLocales(@Nullable Set<Locale> supportedLocales, Locale locale) {
        if (supportedLocales == null) {
            // rule interpreter returns null so allowing it
            return true;
        }
        return supportedLocales.stream().anyMatch(sLocale -> {
            var country = sLocale.getCountry();
            return Objects.equals(sLocale.getLanguage(), locale.getLanguage())
                    && (country == null || country.isBlank() || country.equals(locale.getCountry()));
        });
>>>>>>> b4a5cd33
    }

    @Reference(cardinality = ReferenceCardinality.MULTIPLE, policy = ReferencePolicy.DYNAMIC)
    protected void addKSService(KSService ksService) {
        this.ksServices.put(ksService.getId(), ksService);
    }

    protected void removeKSService(KSService ksService) {
        this.ksServices.remove(ksService.getId());
    }

    @Reference(cardinality = ReferenceCardinality.MULTIPLE, policy = ReferencePolicy.DYNAMIC)
    protected void addSTTService(STTService sttService) {
        this.sttServices.put(sttService.getId(), sttService);
    }

    protected void removeSTTService(STTService sttService) {
        this.sttServices.remove(sttService.getId());
    }

    @Reference(cardinality = ReferenceCardinality.MULTIPLE, policy = ReferencePolicy.DYNAMIC)
    protected void addTTSService(TTSService ttsService) {
        this.ttsServices.put(ttsService.getId(), ttsService);
    }

    protected void removeTTSService(TTSService ttsService) {
        this.ttsServices.remove(ttsService.getId());
    }

    @Reference(cardinality = ReferenceCardinality.MULTIPLE, policy = ReferencePolicy.DYNAMIC)
    protected void addHumanLanguageInterpreter(HumanLanguageInterpreter humanLanguageInterpreter) {
        this.humanLanguageInterpreters.put(humanLanguageInterpreter.getId(), humanLanguageInterpreter);
    }

    protected void removeHumanLanguageInterpreter(HumanLanguageInterpreter humanLanguageInterpreter) {
        this.humanLanguageInterpreters.remove(humanLanguageInterpreter.getId());
    }

    @Override
    public @Nullable TTSService getTTS() {
        TTSService tts = null;
        if (defaultTTS != null) {
            tts = ttsServices.get(defaultTTS);
            if (tts == null) {
                logger.warn("Default TTS service '{}' not available!", defaultTTS);
            }
        } else if (!ttsServices.isEmpty()) {
            tts = ttsServices.values().iterator().next();
        } else {
            logger.debug("No TTS service available!");
        }
        return tts;
    }

    @Override
    public @Nullable TTSService getTTS(String id) {
        return ttsServices.get(id);
    }

    private @Nullable TTSService getTTS(Voice voice) {
        return getTTS(voice.getUID().split(":")[0]);
    }

    @Override
    public Collection<TTSService> getTTSs() {
        return new HashSet<>(ttsServices.values());
    }

    @Override
    public @Nullable STTService getSTT() {
        STTService stt = null;
        if (defaultSTT != null) {
            stt = sttServices.get(defaultSTT);
            if (stt == null) {
                logger.warn("Default STT service '{}' not available!", defaultSTT);
            }
        } else if (!sttServices.isEmpty()) {
            stt = sttServices.values().iterator().next();
        } else {
            logger.debug("No STT service available!");
        }
        return stt;
    }

    @Override
    public @Nullable STTService getSTT(String id) {
        return sttServices.get(id);
    }

    @Override
    public Collection<STTService> getSTTs() {
        return new HashSet<>(sttServices.values());
    }

    @Override
    public @Nullable KSService getKS() {
        KSService ks = null;
        if (defaultKS != null) {
            ks = ksServices.get(defaultKS);
            if (ks == null) {
                logger.warn("Default KS service '{}' not available!", defaultKS);
            }
        } else if (!ksServices.isEmpty()) {
            ks = ksServices.values().iterator().next();
        } else {
            logger.debug("No KS service available!");
        }
        return ks;
    }

    @Override
    public @Nullable KSService getKS(String id) {
        return ksServices.get(id);
    }

    @Override
    public Collection<KSService> getKSs() {
        return new HashSet<>(ksServices.values());
    }

    @Override
    public @Nullable HumanLanguageInterpreter getHLI() {
        HumanLanguageInterpreter hli = null;
        if (defaultHLI != null) {
            hli = humanLanguageInterpreters.get(defaultHLI);
            if (hli == null) {
                logger.warn("Default HumanLanguageInterpreter '{}' not available!", defaultHLI);
            }
        } else if (!humanLanguageInterpreters.isEmpty()) {
            hli = humanLanguageInterpreters.values().iterator().next();
        } else {
            logger.debug("No HumanLanguageInterpreter available!");
        }
        return hli;
    }

    @Override
    public @Nullable HumanLanguageInterpreter getHLI(String id) {
        return humanLanguageInterpreters.get(id);
    }

    @Override
    public Collection<HumanLanguageInterpreter> getHLIs() {
        return new HashSet<>(humanLanguageInterpreters.values());
    }

    @Override
    public Set<Voice> getAllVoices() {
        return getAllVoicesSorted(localeProvider.getLocale());
    }

    private Set<Voice> getAllVoicesSorted(Locale locale) {
        return ttsServices.values().stream().map(s -> s.getAvailableVoices()).flatMap(Collection::stream)
                .sorted(createVoiceComparator(locale)).collect(Collectors
                        .collectingAndThen(Collectors.toCollection(LinkedHashSet::new), Collections::unmodifiableSet));
    }

    /**
     * Creates a comparator which compares voices using the given locale in the following order:
     * <ol>
     * <li>Voice TTSService label (localized with the given locale)
     * <li>Voice locale display name (localized with the given locale)
     * <li>Voice label
     * </ol>
     *
     * @param locale the locale used for comparing {@link TTSService} labels and {@link Voice} locale display names
     * @return the localized voice comparator
     */
    private Comparator<Voice> createVoiceComparator(Locale locale) {
        Comparator<Voice> byTTSLabel = (Voice v1, Voice v2) -> {
            TTSService tts1 = getTTS(v1);
            TTSService tts2 = getTTS(v2);
            return (tts1 == null || tts2 == null) ? 0
                    : tts1.getLabel(locale).compareToIgnoreCase(tts2.getLabel(locale));
        };
        Comparator<Voice> byVoiceLocale = (Voice v1, Voice v2) -> {
            return v1.getLocale().getDisplayName(locale).compareToIgnoreCase(v2.getLocale().getDisplayName(locale));
        };
        return byTTSLabel.thenComparing(byVoiceLocale).thenComparing(Voice::getLabel);
    }

    @Override
    public @Nullable Voice getDefaultVoice() {
        String localDefaultVoice = defaultVoice;
        return localDefaultVoice != null ? getVoice(localDefaultVoice) : null;
    }

    @Override
    public @Nullable Collection<ParameterOption> getParameterOptions(URI uri, String param, @Nullable String context,
            @Nullable Locale locale) {
        if (CONFIG_URI.equals(uri.toString())) {
            switch (param) {
                case CONFIG_DEFAULT_HLI:
                    return humanLanguageInterpreters.values().stream()
                            .sorted((hli1, hli2) -> hli1.getLabel(locale).compareToIgnoreCase(hli2.getLabel(locale)))
                            .map(hli -> new ParameterOption(hli.getId(), hli.getLabel(locale)))
                            .collect(Collectors.toList());
                case CONFIG_DEFAULT_KS:
                    return ksServices.values().stream()
                            .sorted((ks1, ks2) -> ks1.getLabel(locale).compareToIgnoreCase(ks2.getLabel(locale)))
                            .map(ks -> new ParameterOption(ks.getId(), ks.getLabel(locale)))
                            .collect(Collectors.toList());
                case CONFIG_DEFAULT_STT:
                    return sttServices.values().stream()
                            .sorted((stt1, stt2) -> stt1.getLabel(locale).compareToIgnoreCase(stt2.getLabel(locale)))
                            .map(stt -> new ParameterOption(stt.getId(), stt.getLabel(locale)))
                            .collect(Collectors.toList());
                case CONFIG_DEFAULT_TTS:
                    return ttsServices.values().stream()
                            .sorted((tts1, tts2) -> tts1.getLabel(locale).compareToIgnoreCase(tts2.getLabel(locale)))
                            .map(tts -> new ParameterOption(tts.getId(), tts.getLabel(locale)))
                            .collect(Collectors.toList());
                case CONFIG_DEFAULT_VOICE:
                    Locale nullSafeLocale = locale != null ? locale : localeProvider.getLocale();
                    return getAllVoicesSorted(nullSafeLocale).stream().filter(v -> getTTS(v) != null)
                            .map(v -> new ParameterOption(v.getUID(),
                                    String.format("%s - %s - %s", getTTS(v).getLabel(nullSafeLocale),
                                            v.getLocale().getDisplayName(nullSafeLocale), v.getLabel())))
                            .collect(Collectors.toList());
            }
        }
        return null;
    }
}<|MERGE_RESOLUTION|>--- conflicted
+++ resolved
@@ -549,7 +549,6 @@
         dialogProcessors.clear();
     }
 
-<<<<<<< HEAD
     @Override
     public void listenAndAnswer() throws IllegalStateException {
         listenAndAnswer(null, null, null, null, null, null);
@@ -571,8 +570,8 @@
         if (sttService == null || ttsService == null || interpreter == null || audioSource == null || audioSink == null
                 || b == null) {
             throw new IllegalStateException("Cannot execute a simple dialog as services are missing.");
-        } else if (!sttService.getSupportedLocales().contains(loc)
-                || !interpreter.getSupportedLocales().contains(loc)) {
+        } else if (!checkLocales(sttService.getSupportedLocales(), loc)
+                || !checkLocales(interpreter.getSupportedLocales(), loc)) {
             throw new IllegalStateException(
                     "Cannot execute a simple dialog as provided locale is not supported by all services.");
         } else {
@@ -589,7 +588,8 @@
                         audioSource.getLabel(null)));
             }
         }
-=======
+    }
+
     private boolean checkLocales(@Nullable Set<Locale> supportedLocales, Locale locale) {
         if (supportedLocales == null) {
             // rule interpreter returns null so allowing it
@@ -600,7 +600,6 @@
             return Objects.equals(sLocale.getLanguage(), locale.getLanguage())
                     && (country == null || country.isBlank() || country.equals(locale.getCountry()));
         });
->>>>>>> b4a5cd33
     }
 
     @Reference(cardinality = ReferenceCardinality.MULTIPLE, policy = ReferencePolicy.DYNAMIC)
