--- conflicted
+++ resolved
@@ -549,7 +549,6 @@
         dialogProcessors.clear();
     }
 
-<<<<<<< HEAD
     @Override
     public void listenAndAnswer() throws IllegalStateException {
         listenAndAnswer(null, null, null, null, null, null);
@@ -591,13 +590,8 @@
         }
     }
 
-    private boolean checkLocales(@Nullable Set<Locale> supportedLocales, Locale locale) {
-        if (supportedLocales == null) {
-            // rule interpreter returns null so allowing it
-=======
     private boolean checkLocales(Set<Locale> supportedLocales, Locale locale) {
         if (supportedLocales.isEmpty()) {
->>>>>>> 7f2edc6f
             return true;
         }
         return supportedLocales.stream().anyMatch(sLocale -> {
