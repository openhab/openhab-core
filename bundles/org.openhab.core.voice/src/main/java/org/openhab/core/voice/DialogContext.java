/**
 * Copyright (c) 2010-2022 Contributors to the openHAB project
 *
 * See the NOTICE file(s) distributed with this work for additional
 * information.
 *
 * This program and the accompanying materials are made available under the
 * terms of the Eclipse Public License 2.0 which is available at
 * http://www.eclipse.org/legal/epl-2.0
 *
 * SPDX-License-Identifier: EPL-2.0
 */
package org.openhab.core.voice;

import java.util.ArrayList;
import java.util.Collection;
import java.util.List;
import java.util.Locale;

import org.eclipse.jdt.annotation.NonNullByDefault;
import org.eclipse.jdt.annotation.Nullable;
import org.openhab.core.audio.AudioSink;
import org.openhab.core.audio.AudioSource;
import org.openhab.core.voice.text.HumanLanguageInterpreter;

/**
 * Describes dialog configured services and options.
 *
 * @author Miguel Álvarez - Initial contribution
 */
@NonNullByDefault
public class DialogContext {
    private final @Nullable KSService ks;
    private final @Nullable String keyword;
    private final STTService stt;
    private final TTSService tts;
    private final @Nullable Voice voice;
    private final List<HumanLanguageInterpreter> hlis;
    private final AudioSource source;
    private final AudioSink sink;
    private final Locale locale;
    private final @Nullable String listeningItem;
    private final @Nullable String listeningMelody;

    public DialogContext(@Nullable KSService ks, @Nullable String keyword, STTService stt, TTSService tts,
            @Nullable Voice voice, List<HumanLanguageInterpreter> hlis, AudioSource source, AudioSink sink,
            Locale locale, @Nullable String listeningItem, @Nullable String listeningMelody) {
        this.ks = ks;
        this.keyword = keyword;
        this.stt = stt;
        this.tts = tts;
        this.voice = voice;
        this.hlis = hlis;
        this.source = source;
        this.sink = sink;
        this.locale = locale;
        this.listeningItem = listeningItem;
        this.listeningMelody = listeningMelody;
    }

    public @Nullable KSService ks() {
        return ks;
    }

    public @Nullable String keyword() {
        return keyword;
    }

    public STTService stt() {
        return stt;
    }

    public TTSService tts() {
        return tts;
    }

    public @Nullable Voice voice() {
        return voice;
    }

    public List<HumanLanguageInterpreter> hlis() {
        return hlis;
    }

    public AudioSource source() {
        return source;
    }

    public AudioSink sink() {
        return sink;
    }

    public Locale locale() {
        return locale;
    }

    public @Nullable String listeningItem() {
        return listeningItem;
    }

    public @Nullable String listeningMelody() {
        return listeningMelody;
    }

    /**
     * Builder for {@link DialogContext}
     * Allows to describe a dialog context without requiring the involved services to be loaded
     */
<<<<<<< HEAD
    public DialogContext withSource(AudioSource source) {
        return new DialogContext(ks, keyword, stt, tts, voice, hlis, source, sink, locale, listeningItem,
                listeningMelody);
    }

    /**
     * @return a new DialogContext instance with the provided sink
     */
    public DialogContext withSink(AudioSink sink) {
        return new DialogContext(ks, keyword, stt, tts, voice, hlis, source, sink, locale, listeningItem,
                listeningMelody);
    }

    /**
     * @return a new DialogContext instance with the provided stt
     */
    public DialogContext withSTT(STTService stt) {
        return new DialogContext(ks, keyword, stt, tts, voice, hlis, source, sink, locale, listeningItem,
                listeningMelody);
    }

    /**
     * @return a new DialogContext instance with the provided tts
     */
    public DialogContext withTTS(TTSService tts) {
        return new DialogContext(ks, keyword, stt, tts, voice, hlis, source, sink, locale, listeningItem,
                listeningMelody);
    }

    /**
     * @return a new DialogContext instance with the provided voice
     */
    public DialogContext withVoice(Voice voice) {
        return new DialogContext(ks, keyword, stt, tts, voice, hlis, source, sink, locale, listeningItem,
                listeningMelody);
    }

    /**
     * @return a new DialogContext instance with the provided list of interpreters
     */
    public DialogContext withHLIs(List<HumanLanguageInterpreter> hlis) {
        return new DialogContext(ks, keyword, stt, tts, voice, hlis, source, sink, locale, listeningItem,
                listeningMelody);
    }

    /**
     * @return a new DialogContext instance with the provided locale
     */
    public DialogContext withLocale(Locale locale) {
        return new DialogContext(ks, keyword, stt, tts, voice, hlis, source, sink, locale, listeningItem,
                listeningMelody);
    }

    /**
     * @return a new DialogContext instance with the provided listening item
     */
    public DialogContext withListeningItem(String listeningItem) {
        return new DialogContext(ks, keyword, stt, tts, voice, hlis, source, sink, locale, listeningItem,
                listeningMelody);
    }

    /**
     * @return a new DialogContext instance with the provided listening melody
     */
    public DialogContext withListeningMelody(String listeningMelody) {
        return new DialogContext(ks, keyword, stt, tts, voice, hlis, source, sink, locale, listeningItem,
                listeningMelody);
    }

    /**
     * @return a new DialogContext instance with the provided ks
     */
    public DialogContext withKS(@Nullable KSService ks) {
        return new DialogContext(ks, keyword, stt, tts, voice, hlis, source, sink, locale, listeningItem,
                listeningMelody);
    }

    /**
     * @return a new DialogContext instance with the provided keyword
     */
    public DialogContext withKeyword(@Nullable String keyword) {
        return new DialogContext(ks, keyword, stt, tts, voice, hlis, source, sink, locale, listeningItem,
                listeningMelody);
=======
    public static class Builder {
        // services
        private @Nullable AudioSource source;
        private @Nullable AudioSink sink;
        private @Nullable KSService ks;
        private @Nullable STTService stt;
        private @Nullable TTSService tts;
        private @Nullable Voice voice;
        private List<HumanLanguageInterpreter> hlis = List.of();
        // options
        private @Nullable String listeningItem;
        private String keyword;
        private Locale locale;

        public Builder(String keyword, Locale locale) {
            this.keyword = keyword;
            this.locale = locale;
        }

        public Builder withSource(@Nullable AudioSource source) {
            this.source = source;
            return this;
        }

        public Builder withSink(@Nullable AudioSink sink) {
            this.sink = sink;
            return this;
        }

        public Builder withKS(@Nullable KSService service) {
            this.ks = service;
            return this;
        }

        public Builder withSTT(@Nullable STTService service) {
            this.stt = service;
            return this;
        }

        public Builder withTTS(@Nullable TTSService service) {
            this.tts = service;
            return this;
        }

        public Builder withHLIs(Collection<HumanLanguageInterpreter> services) {
            return withHLIs(new ArrayList<>(services));
        }

        public Builder withHLIs(List<HumanLanguageInterpreter> services) {
            this.hlis = services;
            return this;
        }

        public Builder withKeyword(String keyword) {
            this.keyword = keyword;
            return this;
        }

        public Builder withVoice(@Nullable Voice voice) {
            this.voice = voice;
            return this;
        }

        public Builder withListeningItem(@Nullable String listeningItem) {
            this.listeningItem = listeningItem;
            return this;
        }

        public Builder withLocale(Locale locale) {
            this.locale = locale;
            return this;
        }

        /**
         * Creates a new {@link DialogContext}
         * 
         * @return a {@link DialogContext} with the configured components and options
         * @throws IllegalStateException if a required dialog component is missing
         */
        public DialogContext build() throws IllegalStateException {
            KSService ksService = ks;
            STTService sttService = stt;
            TTSService ttsService = tts;
            List<HumanLanguageInterpreter> hliServices = hlis;
            AudioSource audioSource = source;
            AudioSink audioSink = sink;
            List<String> errors = new ArrayList<>();
            if (sttService == null) {
                errors.add("missing stt service");
            }
            if (ttsService == null) {
                errors.add("missing tts service");
            }
            if (hliServices.isEmpty()) {
                errors.add("missing interpreters");
            }
            if (audioSource == null) {
                errors.add("missing audio source");
            }
            if (audioSink == null) {
                errors.add("missing audio sink");
            }
            if (!errors.isEmpty()) {
                throw new IllegalStateException("Cannot build dialog context: " + String.join(", ", errors) + ".");
            }
            return new DialogContext(ksService, keyword, sttService, ttsService, voice, hliServices, audioSource,
                    audioSink, locale, listeningItem);
        }
>>>>>>> c6b1fe26
    }
}<|MERGE_RESOLUTION|>--- conflicted
+++ resolved
@@ -106,91 +106,6 @@
      * Builder for {@link DialogContext}
      * Allows to describe a dialog context without requiring the involved services to be loaded
      */
-<<<<<<< HEAD
-    public DialogContext withSource(AudioSource source) {
-        return new DialogContext(ks, keyword, stt, tts, voice, hlis, source, sink, locale, listeningItem,
-                listeningMelody);
-    }
-
-    /**
-     * @return a new DialogContext instance with the provided sink
-     */
-    public DialogContext withSink(AudioSink sink) {
-        return new DialogContext(ks, keyword, stt, tts, voice, hlis, source, sink, locale, listeningItem,
-                listeningMelody);
-    }
-
-    /**
-     * @return a new DialogContext instance with the provided stt
-     */
-    public DialogContext withSTT(STTService stt) {
-        return new DialogContext(ks, keyword, stt, tts, voice, hlis, source, sink, locale, listeningItem,
-                listeningMelody);
-    }
-
-    /**
-     * @return a new DialogContext instance with the provided tts
-     */
-    public DialogContext withTTS(TTSService tts) {
-        return new DialogContext(ks, keyword, stt, tts, voice, hlis, source, sink, locale, listeningItem,
-                listeningMelody);
-    }
-
-    /**
-     * @return a new DialogContext instance with the provided voice
-     */
-    public DialogContext withVoice(Voice voice) {
-        return new DialogContext(ks, keyword, stt, tts, voice, hlis, source, sink, locale, listeningItem,
-                listeningMelody);
-    }
-
-    /**
-     * @return a new DialogContext instance with the provided list of interpreters
-     */
-    public DialogContext withHLIs(List<HumanLanguageInterpreter> hlis) {
-        return new DialogContext(ks, keyword, stt, tts, voice, hlis, source, sink, locale, listeningItem,
-                listeningMelody);
-    }
-
-    /**
-     * @return a new DialogContext instance with the provided locale
-     */
-    public DialogContext withLocale(Locale locale) {
-        return new DialogContext(ks, keyword, stt, tts, voice, hlis, source, sink, locale, listeningItem,
-                listeningMelody);
-    }
-
-    /**
-     * @return a new DialogContext instance with the provided listening item
-     */
-    public DialogContext withListeningItem(String listeningItem) {
-        return new DialogContext(ks, keyword, stt, tts, voice, hlis, source, sink, locale, listeningItem,
-                listeningMelody);
-    }
-
-    /**
-     * @return a new DialogContext instance with the provided listening melody
-     */
-    public DialogContext withListeningMelody(String listeningMelody) {
-        return new DialogContext(ks, keyword, stt, tts, voice, hlis, source, sink, locale, listeningItem,
-                listeningMelody);
-    }
-
-    /**
-     * @return a new DialogContext instance with the provided ks
-     */
-    public DialogContext withKS(@Nullable KSService ks) {
-        return new DialogContext(ks, keyword, stt, tts, voice, hlis, source, sink, locale, listeningItem,
-                listeningMelody);
-    }
-
-    /**
-     * @return a new DialogContext instance with the provided keyword
-     */
-    public DialogContext withKeyword(@Nullable String keyword) {
-        return new DialogContext(ks, keyword, stt, tts, voice, hlis, source, sink, locale, listeningItem,
-                listeningMelody);
-=======
     public static class Builder {
         // services
         private @Nullable AudioSource source;
@@ -202,6 +117,7 @@
         private List<HumanLanguageInterpreter> hlis = List.of();
         // options
         private @Nullable String listeningItem;
+        private @Nullable String listeningMelody;
         private String keyword;
         private Locale locale;
 
@@ -256,6 +172,11 @@
 
         public Builder withListeningItem(@Nullable String listeningItem) {
             this.listeningItem = listeningItem;
+            return this;
+        }
+
+        public Builder withMelody(@Nullable String listeningMelody) {
+            this.listeningMelody = listeningMelody;
             return this;
         }
 
@@ -297,8 +218,7 @@
                 throw new IllegalStateException("Cannot build dialog context: " + String.join(", ", errors) + ".");
             }
             return new DialogContext(ksService, keyword, sttService, ttsService, voice, hliServices, audioSource,
-                    audioSink, locale, listeningItem);
-        }
->>>>>>> c6b1fe26
+                    audioSink, locale, listeningItem, listeningMelody);
+        }
     }
 }