/**
 * Copyright (c) 2010-2022 Contributors to the openHAB project
 *
 * See the NOTICE file(s) distributed with this work for additional
 * information.
 *
 * This program and the accompanying materials are made available under the
 * terms of the Eclipse Public License 2.0 which is available at
 * http://www.eclipse.org/legal/epl-2.0
 *
 * SPDX-License-Identifier: EPL-2.0
 */
package org.openhab.core.voice.internal;

import static java.util.Comparator.comparing;

import java.util.Arrays;
import java.util.Collection;
import java.util.List;
import java.util.Locale;
import java.util.Objects;

import org.eclipse.jdt.annotation.NonNullByDefault;
import org.eclipse.jdt.annotation.Nullable;
import org.openhab.core.audio.AudioManager;
import org.openhab.core.audio.AudioSink;
import org.openhab.core.audio.AudioSource;
import org.openhab.core.i18n.LocaleProvider;
import org.openhab.core.io.console.Console;
import org.openhab.core.io.console.extensions.AbstractConsoleCommandExtension;
import org.openhab.core.io.console.extensions.ConsoleCommandExtension;
import org.openhab.core.items.Item;
import org.openhab.core.items.ItemNotFoundException;
import org.openhab.core.items.ItemNotUniqueException;
import org.openhab.core.items.ItemRegistry;
import org.openhab.core.voice.KSService;
import org.openhab.core.voice.STTService;
import org.openhab.core.voice.TTSService;
import org.openhab.core.voice.Voice;
import org.openhab.core.voice.VoiceManager;
import org.openhab.core.voice.text.HumanLanguageInterpreter;
import org.openhab.core.voice.text.InterpretationException;
import org.osgi.service.component.annotations.Activate;
import org.osgi.service.component.annotations.Component;
import org.osgi.service.component.annotations.Reference;

/**
 * Console command extension for all voice features.
 *
 * @author Kai Kreuzer - Initial contribution
 * @author Wouter Born - Sort TTS voices
 * @author Laurent Garnier - Added sub-commands startdialog and stopdialog
 */
@Component(service = ConsoleCommandExtension.class)
@NonNullByDefault
public class VoiceConsoleCommandExtension extends AbstractConsoleCommandExtension {

    private static final String SUBCMD_SAY = "say";
    private static final String SUBCMD_INTERPRET = "interpret";
    private static final String SUBCMD_VOICES = "voices";
    private static final String SUBCMD_START_DIALOG = "startdialog";
    private static final String SUBCMD_STOP_DIALOG = "stopdialog";
<<<<<<< HEAD
    private static final String SUBCMD_LISTEN_ANSWER = "listenandanswer";
=======
    private static final String SUBCMD_INTERPRETERS = "interpreters";
    private static final String SUBCMD_KEYWORD_SPOTTERS = "keywordspotters";
    private static final String SUBCMD_STT_SERVICES = "sttservices";
    private static final String SUBCMD_TTS_SERVICES = "ttsservices";
>>>>>>> 37928769

    private final ItemRegistry itemRegistry;
    private final VoiceManager voiceManager;
    private final AudioManager audioManager;
    private final LocaleProvider localeProvider;

    @Activate
    public VoiceConsoleCommandExtension(final @Reference VoiceManager voiceManager,
            final @Reference AudioManager audioManager, final @Reference LocaleProvider localeProvider,
            final @Reference ItemRegistry itemRegistry) {
        super("voice", "Commands around voice enablement features.");
        this.voiceManager = voiceManager;
        this.audioManager = audioManager;
        this.localeProvider = localeProvider;
        this.itemRegistry = itemRegistry;
    }

    @Override
    public List<String> getUsages() {
        return List.of(buildCommandUsage(SUBCMD_SAY + " <text>", "speaks a text"),
                buildCommandUsage(SUBCMD_INTERPRET + " <command>", "interprets a human language command"),
                buildCommandUsage(SUBCMD_VOICES, "lists available voices of the TTS services"),
                buildCommandUsage(
                        SUBCMD_START_DIALOG + " [<source> [<sink> [<interpreter> [<tts> [<stt> [<ks> [<keyword>]]]]]]]",
                        "start a new dialog processing using the default services or the services identified with provided arguments"),
                buildCommandUsage(SUBCMD_STOP_DIALOG + " [<source>]",
                        "stop the dialog processing for the default audio source or the audio source identified with provided argument"),
<<<<<<< HEAD
                buildCommandUsage(SUBCMD_LISTEN_ANSWER + " [<source> [<sink> [<interpreter> [<tts> [<stt>]]]]]",
                        "Execute a simple dialog sequence without keyword spotting using the default services or the services identified with provided arguments"));
=======
                buildCommandUsage(SUBCMD_INTERPRETERS, "lists the interpreters"),
                buildCommandUsage(SUBCMD_KEYWORD_SPOTTERS, "lists the keyword spotters"),
                buildCommandUsage(SUBCMD_STT_SERVICES, "lists the Speech-to-Text services"),
                buildCommandUsage(SUBCMD_TTS_SERVICES, "lists the Text-to-Speech services"));
>>>>>>> 37928769
    }

    @Override
    public void execute(String[] args, Console console) {
        if (args.length > 0) {
            String subCommand = args[0];
            switch (subCommand) {
                case SUBCMD_SAY:
                    if (args.length > 1) {
                        say(Arrays.copyOfRange(args, 1, args.length), console);
                    } else {
                        console.println("Specify text to say (e.g. 'say hello')");
                    }
                    return;
                case SUBCMD_INTERPRET:
                    if (args.length > 1) {
                        interpret(Arrays.copyOfRange(args, 1, args.length), console);
                    } else {
                        console.println("Specify text to interpret (e.g. 'interpret turn all lights off')");
                    }
                    return;
                case SUBCMD_VOICES:
                    Locale locale = localeProvider.getLocale();
                    Voice defaultVoice = getDefaultVoice();
                    for (Voice voice : voiceManager.getAllVoices()) {
                        TTSService ttsService = voiceManager.getTTS(voice.getUID().split(":")[0]);
                        if (ttsService != null) {
                            console.println(String.format("%s %s - %s - %s (%s)",
                                    voice.equals(defaultVoice) ? "*" : " ", ttsService.getLabel(locale),
                                    voice.getLocale().getDisplayName(locale), voice.getLabel(), voice.getUID()));
                        }
                    }
                    return;
                case SUBCMD_START_DIALOG:
                    try {
                        AudioSource source = args.length < 2 ? null : audioManager.getSource(args[1]);
                        AudioSink sink = args.length < 3 ? null : audioManager.getSink(args[2]);
                        HumanLanguageInterpreter hli = args.length < 4 ? null : voiceManager.getHLI(args[3]);
                        TTSService tts = args.length < 5 ? null : voiceManager.getTTS(args[4]);
                        STTService stt = args.length < 6 ? null : voiceManager.getSTT(args[5]);
                        KSService ks = args.length < 7 ? null : voiceManager.getKS(args[6]);
                        String keyword = args.length < 8 ? null : args[7];
                        voiceManager.startDialog(ks, stt, tts, hli, source, sink, null, keyword, null);
                    } catch (IllegalStateException e) {
                        console.println(Objects.requireNonNullElse(e.getMessage(),
                                "An error occurred while starting the dialog"));
                    }
                    break;
                case SUBCMD_STOP_DIALOG:
                    try {
                        voiceManager.stopDialog(args.length < 2 ? null : audioManager.getSource(args[1]));
                    } catch (IllegalStateException e) {
                        console.println(Objects.requireNonNullElse(e.getMessage(),
                                "An error occurred while stopping the dialog"));
                    }
                    break;
<<<<<<< HEAD
                case SUBCMD_LISTEN_ANSWER:
                    try {
                        AudioSource source = args.length < 2 ? null : audioManager.getSource(args[1]);
                        AudioSink sink = args.length < 3 ? null : audioManager.getSink(args[2]);
                        HumanLanguageInterpreter hli = args.length < 4 ? null : voiceManager.getHLI(args[3]);
                        TTSService tts = args.length < 5 ? null : voiceManager.getTTS(args[4]);
                        STTService stt = args.length < 6 ? null : voiceManager.getSTT(args[5]);
                        voiceManager.listenAndAnswer(stt, tts, hli, source, sink, null);
                    } catch (IllegalStateException e) {
                        console.println(Objects.requireNonNullElse(e.getMessage(),
                                "An error occurred while executing the simple dialog sequence"));
                    }
                    break;
=======
                case SUBCMD_INTERPRETERS:
                    listInterpreters(console);
                    return;
                case SUBCMD_KEYWORD_SPOTTERS:
                    listKeywordSpotters(console);
                    return;
                case SUBCMD_STT_SERVICES:
                    listSTTs(console);
                    return;
                case SUBCMD_TTS_SERVICES:
                    listTTSs(console);
                    return;
>>>>>>> 37928769
                default:
                    break;
            }
        } else {
            printUsage(console);
        }
    }

    private @Nullable Voice getDefaultVoice() {
        Voice defaultVoice = voiceManager.getDefaultVoice();
        if (defaultVoice == null) {
            TTSService tts = voiceManager.getTTS();
            if (tts != null) {
                return voiceManager.getPreferredVoice(tts.getAvailableVoices());
            }
        }
        return defaultVoice;
    }

    private void interpret(String[] args, Console console) {
        StringBuilder sb = new StringBuilder(args[0]);
        for (int i = 1; i < args.length; i++) {
            sb.append(" ");
            sb.append(args[i]);
        }
        String msg = sb.toString();
        try {
            String result = voiceManager.interpret(msg);
            if (result != null) {
                console.println(result);
            }
        } catch (InterpretationException ie) {
            console.println(Objects.requireNonNullElse(ie.getMessage(),
                    String.format("An error occurred while interpreting '%s'", msg)));
        }
    }

    private void say(String[] args, Console console) {
        StringBuilder msg = new StringBuilder();
        for (String word : args) {
            if (word.startsWith("%") && word.endsWith("%") && word.length() > 2) {
                String itemName = word.substring(1, word.length() - 1);
                try {
                    Item item = this.itemRegistry.getItemByPattern(itemName);
                    msg.append(item.getState().toString());
                } catch (ItemNotFoundException e) {
                    console.println("Error: Item '" + itemName + "' does not exist.");
                } catch (ItemNotUniqueException e) {
                    console.print("Error: Multiple items match this pattern: ");
                    for (Item item : e.getMatchingItems()) {
                        console.print(item.getName() + " ");
                    }
                }
            } else {
                msg.append(word);
            }
            msg.append(" ");
        }
        voiceManager.say(msg.toString());
    }

    private void listInterpreters(Console console) {
        Collection<HumanLanguageInterpreter> interpreters = voiceManager.getHLIs();
        if (!interpreters.isEmpty()) {
            HumanLanguageInterpreter defaultHLI = voiceManager.getHLI();
            Locale locale = localeProvider.getLocale();
            interpreters.stream().sorted(comparing(s -> s.getLabel(locale))).forEach(hli -> {
                console.println(String.format("%s %s (%s)", hli.equals(defaultHLI) ? "*" : " ", hli.getLabel(locale),
                        hli.getId()));
            });
        } else {
            console.println("No interpreters found.");
        }
    }

    private void listKeywordSpotters(Console console) {
        Collection<KSService> spotters = voiceManager.getKSs();
        if (!spotters.isEmpty()) {
            KSService defaultKS = voiceManager.getKS();
            Locale locale = localeProvider.getLocale();
            spotters.stream().sorted(comparing(s -> s.getLabel(locale))).forEach(ks -> {
                console.println(
                        String.format("%s %s (%s)", ks.equals(defaultKS) ? "*" : " ", ks.getLabel(locale), ks.getId()));
            });
        } else {
            console.println("No keyword spotters found.");
        }
    }

    private void listSTTs(Console console) {
        Collection<STTService> services = voiceManager.getSTTs();
        if (!services.isEmpty()) {
            STTService defaultSTT = voiceManager.getSTT();
            Locale locale = localeProvider.getLocale();
            services.stream().sorted(comparing(s -> s.getLabel(locale))).forEach(stt -> {
                console.println(String.format("%s %s (%s)", stt.equals(defaultSTT) ? "*" : " ", stt.getLabel(locale),
                        stt.getId()));
            });
        } else {
            console.println("No Speech-to-Text services found.");
        }
    }

    private void listTTSs(Console console) {
        Collection<TTSService> services = voiceManager.getTTSs();
        if (!services.isEmpty()) {
            TTSService defaultTTS = voiceManager.getTTS();
            Locale locale = localeProvider.getLocale();
            services.stream().sorted(comparing(s -> s.getLabel(locale))).forEach(tts -> {
                console.println(String.format("%s %s (%s)", tts.equals(defaultTTS) ? "*" : " ", tts.getLabel(locale),
                        tts.getId()));
            });
        } else {
            console.println("No Text-to-Speech services found.");
        }
    }
}<|MERGE_RESOLUTION|>--- conflicted
+++ resolved
@@ -60,14 +60,11 @@
     private static final String SUBCMD_VOICES = "voices";
     private static final String SUBCMD_START_DIALOG = "startdialog";
     private static final String SUBCMD_STOP_DIALOG = "stopdialog";
-<<<<<<< HEAD
     private static final String SUBCMD_LISTEN_ANSWER = "listenandanswer";
-=======
     private static final String SUBCMD_INTERPRETERS = "interpreters";
     private static final String SUBCMD_KEYWORD_SPOTTERS = "keywordspotters";
     private static final String SUBCMD_STT_SERVICES = "sttservices";
     private static final String SUBCMD_TTS_SERVICES = "ttsservices";
->>>>>>> 37928769
 
     private final ItemRegistry itemRegistry;
     private final VoiceManager voiceManager;
@@ -95,15 +92,12 @@
                         "start a new dialog processing using the default services or the services identified with provided arguments"),
                 buildCommandUsage(SUBCMD_STOP_DIALOG + " [<source>]",
                         "stop the dialog processing for the default audio source or the audio source identified with provided argument"),
-<<<<<<< HEAD
                 buildCommandUsage(SUBCMD_LISTEN_ANSWER + " [<source> [<sink> [<interpreter> [<tts> [<stt>]]]]]",
-                        "Execute a simple dialog sequence without keyword spotting using the default services or the services identified with provided arguments"));
-=======
+                        "Execute a simple dialog sequence without keyword spotting using the default services or the services identified with provided arguments"),
                 buildCommandUsage(SUBCMD_INTERPRETERS, "lists the interpreters"),
                 buildCommandUsage(SUBCMD_KEYWORD_SPOTTERS, "lists the keyword spotters"),
                 buildCommandUsage(SUBCMD_STT_SERVICES, "lists the Speech-to-Text services"),
                 buildCommandUsage(SUBCMD_TTS_SERVICES, "lists the Text-to-Speech services"));
->>>>>>> 37928769
     }
 
     @Override
@@ -160,7 +154,6 @@
                                 "An error occurred while stopping the dialog"));
                     }
                     break;
-<<<<<<< HEAD
                 case SUBCMD_LISTEN_ANSWER:
                     try {
                         AudioSource source = args.length < 2 ? null : audioManager.getSource(args[1]);
@@ -174,7 +167,6 @@
                                 "An error occurred while executing the simple dialog sequence"));
                     }
                     break;
-=======
                 case SUBCMD_INTERPRETERS:
                     listInterpreters(console);
                     return;
@@ -187,7 +179,6 @@
                 case SUBCMD_TTS_SERVICES:
                     listTTSs(console);
                     return;
->>>>>>> 37928769
                 default:
                     break;
             }
