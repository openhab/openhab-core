--- conflicted
+++ resolved
@@ -23,10 +23,7 @@
 import org.openhab.core.model.script.engine.action.ActionDoc;
 import org.openhab.core.model.script.engine.action.ParamDoc;
 import org.openhab.core.model.script.internal.engine.action.VoiceActionService;
-<<<<<<< HEAD
-=======
 import org.openhab.core.voice.KSService;
->>>>>>> 534be1d3
 import org.openhab.core.voice.STTService;
 import org.openhab.core.voice.TTSService;
 import org.openhab.core.voice.text.HumanLanguageInterpreter;
@@ -203,28 +200,12 @@
     }
 
     /**
-<<<<<<< HEAD
-     * Executes a simple dialog sequence without keyword spotting for a given audio source using default speech-to-text
-     * service, default text-to-speech service, default human language text interpreter and default locale.
-=======
      * Starts dialog processing for a given audio source using default keyword spotting service, default speech-to-text
      * service, default text-to-speech service and default human language text interpreter.
->>>>>>> 534be1d3
      *
      * @param source the name of audio source to use or null to use the default source
      * @param sink the name of audio sink to use or null to use the default sink
      */
-<<<<<<< HEAD
-    @ActionDoc(text = "executes a simple dialog sequence without keyword spotting for a given audio source")
-    public static void listenAndAnswer(@ParamDoc(name = "source") @Nullable String source,
-            @ParamDoc(name = "sink") @Nullable String sink) {
-        listenAndAnswer(null, null, null, source, sink, null);
-    }
-
-    /**
-     * Executes a simple dialog sequence without keyword spotting for a given audio source.
-     *
-=======
     @ActionDoc(text = "starts dialog processing for a given audio source")
     public static void startDialog(@ParamDoc(name = "source") @Nullable String source,
             @ParamDoc(name = "sink") @Nullable String sink) {
@@ -235,22 +216,12 @@
      * Starts dialog processing for a given audio source.
      *
      * @param ks the keyword spotting service to use or null to use the default service
->>>>>>> 534be1d3
      * @param stt the speech-to-text service to use or null to use the default service
      * @param tts the text-to-speech service to use or null to use the default service
      * @param interpreter the human language text interpreter to use or null to use the default service
      * @param source the name of audio source to use or null to use the default source
      * @param sink the name of audio sink to use or null to use the default sink
      * @param Locale the locale to use or null to use the default locale
-<<<<<<< HEAD
-     */
-    @ActionDoc(text = "executes a simple dialog sequence without keyword spotting for a given audio source")
-    public static void listenAndAnswer(@ParamDoc(name = "speech-to-text service") @Nullable String stt,
-            @ParamDoc(name = "text-to-speech service") @Nullable String tts,
-            @ParamDoc(name = "interpreter") @Nullable String interpreter,
-            @ParamDoc(name = "source") @Nullable String source, @ParamDoc(name = "sink") @Nullable String sink,
-            @ParamDoc(name = "locale") @Nullable String locale) {
-=======
      * @param keyword the keyword to use during keyword spotting or null to use the default keyword
      * @param listeningItem the item to switch ON while listening to a question
      */
@@ -262,14 +233,10 @@
             @ParamDoc(name = "source") @Nullable String source, @ParamDoc(name = "sink") @Nullable String sink,
             @ParamDoc(name = "locale") @Nullable String locale, @ParamDoc(name = "keyword") @Nullable String keyword,
             @ParamDoc(name = "listening item") @Nullable String listeningItem) {
->>>>>>> 534be1d3
         AudioSource audioSource = null;
         if (source != null) {
             audioSource = VoiceActionService.audioManager.getSource(source);
             if (audioSource == null) {
-<<<<<<< HEAD
-                logger.warn("Failed executing simple dialog: audio source '{}' not found", source);
-=======
                 logger.warn("Failed starting dialog processing: audio source '{}' not found", source);
                 return;
             }
@@ -279,7 +246,6 @@
             ksService = VoiceActionService.voiceManager.getKS(ks);
             if (ksService == null) {
                 logger.warn("Failed starting dialog processing: keyword spotting service '{}' not found", ks);
->>>>>>> 534be1d3
                 return;
             }
         }
@@ -287,11 +253,7 @@
         if (stt != null) {
             sttService = VoiceActionService.voiceManager.getSTT(stt);
             if (sttService == null) {
-<<<<<<< HEAD
-                logger.warn("Failed executing simple dialog: speech-to-text service '{}' not found", stt);
-=======
                 logger.warn("Failed starting dialog processing: speech-to-text service '{}' not found", stt);
->>>>>>> 534be1d3
                 return;
             }
         }
@@ -299,11 +261,7 @@
         if (tts != null) {
             ttsService = VoiceActionService.voiceManager.getTTS(tts);
             if (ttsService == null) {
-<<<<<<< HEAD
-                logger.warn("Failed executing simple dialog: text-to-speech service '{}' not found", tts);
-=======
                 logger.warn("Failed starting dialog processing: text-to-speech service '{}' not found", tts);
->>>>>>> 534be1d3
                 return;
             }
         }
@@ -311,11 +269,7 @@
         if (interpreter != null) {
             hliService = VoiceActionService.voiceManager.getHLI(interpreter);
             if (hliService == null) {
-<<<<<<< HEAD
-                logger.warn("Failed executing simple dialog: interpreter '{}' not found", interpreter);
-=======
                 logger.warn("Failed starting dialog processing: interpreter '{}' not found", interpreter);
->>>>>>> 534be1d3
                 return;
             }
         }
@@ -323,11 +277,7 @@
         if (sink != null) {
             audioSink = VoiceActionService.audioManager.getSink(sink);
             if (audioSink == null) {
-<<<<<<< HEAD
-                logger.warn("Failed executing simple dialog: audio sink '{}' not found", sink);
-=======
                 logger.warn("Failed starting dialog processing: audio sink '{}' not found", sink);
->>>>>>> 534be1d3
                 return;
             }
         }
@@ -342,12 +292,6 @@
         }
 
         try {
-<<<<<<< HEAD
-            VoiceActionService.voiceManager.listenAndAnswer(sttService, ttsService, hliService, audioSource, audioSink,
-                    loc);
-        } catch (IllegalStateException e) {
-            logger.warn("Failed executing simple dialog: {}", e.getMessage());
-=======
             VoiceActionService.voiceManager.startDialog(ksService, sttService, ttsService, hliService, audioSource,
                     audioSink, loc, keyword, listeningItem);
         } catch (IllegalStateException e) {
@@ -374,7 +318,93 @@
             VoiceActionService.voiceManager.stopDialog(audioSource);
         } catch (IllegalStateException e) {
             logger.warn("Failed stopping dialog processing: {}", e.getMessage());
->>>>>>> 534be1d3
+        }
+    }
+
+    /**
+     * Executes a simple dialog sequence without keyword spotting for a given audio source using default speech-to-text
+     * service, default text-to-speech service, default human language text interpreter and default locale.
+     *
+     * @param source the name of audio source to use or null to use the default source
+     * @param sink the name of audio sink to use or null to use the default sink
+     */
+    @ActionDoc(text = "executes a simple dialog sequence without keyword spotting for a given audio source")
+    public static void listenAndAnswer(@ParamDoc(name = "source") @Nullable String source,
+            @ParamDoc(name = "sink") @Nullable String sink) {
+        listenAndAnswer(null, null, null, source, sink, null);
+    }
+
+    /**
+     * Executes a simple dialog sequence without keyword spotting for a given audio source.
+     *
+     * @param stt the speech-to-text service to use or null to use the default service
+     * @param tts the text-to-speech service to use or null to use the default service
+     * @param interpreter the human language text interpreter to use or null to use the default service
+     * @param source the name of audio source to use or null to use the default source
+     * @param sink the name of audio sink to use or null to use the default sink
+     * @param Locale the locale to use or null to use the default locale
+     */
+    @ActionDoc(text = "executes a simple dialog sequence without keyword spotting for a given audio source")
+    public static void listenAndAnswer(@ParamDoc(name = "speech-to-text service") @Nullable String stt,
+            @ParamDoc(name = "text-to-speech service") @Nullable String tts,
+            @ParamDoc(name = "interpreter") @Nullable String interpreter,
+            @ParamDoc(name = "source") @Nullable String source, @ParamDoc(name = "sink") @Nullable String sink,
+            @ParamDoc(name = "locale") @Nullable String locale) {
+        AudioSource audioSource = null;
+        if (source != null) {
+            audioSource = VoiceActionService.audioManager.getSource(source);
+            if (audioSource == null) {
+                logger.warn("Failed executing simple dialog: audio source '{}' not found", source);
+                return;
+            }
+        }
+        STTService sttService = null;
+        if (stt != null) {
+            sttService = VoiceActionService.voiceManager.getSTT(stt);
+            if (sttService == null) {
+                logger.warn("Failed executing simple dialog: speech-to-text service '{}' not found", stt);
+                return;
+            }
+        }
+        TTSService ttsService = null;
+        if (tts != null) {
+            ttsService = VoiceActionService.voiceManager.getTTS(tts);
+            if (ttsService == null) {
+                logger.warn("Failed executing simple dialog: text-to-speech service '{}' not found", tts);
+                return;
+            }
+        }
+        HumanLanguageInterpreter hliService = null;
+        if (interpreter != null) {
+            hliService = VoiceActionService.voiceManager.getHLI(interpreter);
+            if (hliService == null) {
+                logger.warn("Failed executing simple dialog: interpreter '{}' not found", interpreter);
+                return;
+            }
+        }
+        AudioSink audioSink = null;
+        if (sink != null) {
+            audioSink = VoiceActionService.audioManager.getSink(sink);
+            if (audioSink == null) {
+                logger.warn("Failed executing simple dialog: audio sink '{}' not found", sink);
+                return;
+            }
+        }
+        Locale loc = null;
+        if (locale != null) {
+            String[] split = locale.split("-");
+            if (split.length == 2) {
+                loc = new Locale(split[0], split[1]);
+            } else {
+                loc = new Locale(split[0]);
+            }
+        }
+
+        try {
+            VoiceActionService.voiceManager.listenAndAnswer(sttService, ttsService, hliService, audioSource, audioSink,
+                    loc);
+        } catch (IllegalStateException e) {
+            logger.warn("Failed executing simple dialog: {}", e.getMessage());
         }
     }
 }