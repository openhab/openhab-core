/**
 * Copyright (c) 2010-2021 Contributors to the openHAB project
 *
 * See the NOTICE file(s) distributed with this work for additional
 * information.
 *
 * This program and the accompanying materials are made available under the
 * terms of the Eclipse Public License 2.0 which is available at
 * http://www.eclipse.org/legal/epl-2.0
 *
 * SPDX-License-Identifier: EPL-2.0
 */
package org.openhab.core.automation.module.script.rulesupport.internal.loader;

import static java.nio.file.StandardWatchEventKinds.*;

import java.io.BufferedInputStream;
import java.io.File;
import java.io.IOException;
import java.io.InputStreamReader;
import java.net.MalformedURLException;
import java.net.URISyntaxException;
import java.net.URL;
import java.nio.charset.StandardCharsets;
import java.nio.file.Path;
import java.nio.file.Paths;
import java.nio.file.WatchEvent;
import java.nio.file.WatchEvent.Kind;
import java.util.Arrays;
import java.util.Comparator;
import java.util.HashSet;
import java.util.Map;
import java.util.Objects;
import java.util.Set;
import java.util.SortedSet;
import java.util.TreeSet;
import java.util.concurrent.ConcurrentHashMap;
import java.util.concurrent.Executors;
import java.util.concurrent.ScheduledExecutorService;
import java.util.concurrent.TimeUnit;

import org.eclipse.jdt.annotation.NonNull;
import org.eclipse.jdt.annotation.Nullable;
import org.openhab.core.OpenHAB;
import org.openhab.core.automation.module.script.ScriptEngineContainer;
import org.openhab.core.automation.module.script.ScriptEngineManager;
import org.openhab.core.common.NamedThreadFactory;
import org.openhab.core.service.AbstractWatchService;
import org.openhab.core.service.ReadyMarker;
import org.openhab.core.service.ReadyMarkerFilter;
import org.openhab.core.service.ReadyService;
import org.openhab.core.service.ReadyService.ReadyTracker;
import org.openhab.core.service.StartLevelService;
import org.osgi.service.component.annotations.Activate;
import org.osgi.service.component.annotations.Component;
import org.osgi.service.component.annotations.Deactivate;
import org.osgi.service.component.annotations.Reference;

import javax.script.ScriptEngine;

/**
 * The {@link ScriptFileWatcher} watches the jsr223 directory for files. If a new/modified file is detected, the script
 * is read and passed to the {@link ScriptEngineManager}.
 *
 * @author Simon Merschjohann - Initial contribution
 * @author Kai Kreuzer - improved logging and removed thread pool
 */
@Component(immediate = true)
public class ScriptFileWatcher extends AbstractWatchService implements ReadyTracker {

    private static final Set<String> EXCLUDED_FILE_EXTENSIONS = new HashSet<>(
            Arrays.asList("txt", "old", "example", "backup", "md", "swp", "tmp", "bak"));
    private static final String FILE_DIRECTORY = "automation" + File.separator + "jsr223";
    private static final long RECHECK_INTERVAL = 20;

    private boolean started = false;

    private final ScriptEngineManager manager;
    private final ReadyService readyService;
    private @Nullable DependencyTracker dependencyTracker;
    private @Nullable ScheduledExecutorService scheduler;

    private final Map<String, Set<URL>> urlsByScriptExtension = new ConcurrentHashMap<>();
    private final Set<URL> loaded = new HashSet<>();

    @Activate
    public ScriptFileWatcher(final @Reference ScriptEngineManager manager, final @Reference ReadyService readyService) {
        super(OpenHAB.getConfigFolder() + File.separator + FILE_DIRECTORY);
        this.manager = manager;
        this.readyService = readyService;
    }

    @Activate
    @Override
    public void activate() {
        super.activate();
        readyService.registerTracker(this, new ReadyMarkerFilter().withType(StartLevelService.STARTLEVEL_MARKER_TYPE)
                .withIdentifier(Integer.toString(StartLevelService.STARTLEVEL_MODEL)));
        dependencyTracker = new DependencyTracker() {
            @Override
            public void reimportScript(String scriptPath) {
                logger.debug("Reimporting {}...", scriptPath);
                try {
                    importFile(new URL(scriptPath));
                } catch (MalformedURLException e) {
                    logger.warn("Failed to reimport {} as it cannot be parsed as a URL", scriptPath);
                }
            }
        };
        dependencyTracker.activate();
    }

    @Deactivate
    @Override
    public void deactivate() {
        readyService.unregisterTracker(this);
        ScheduledExecutorService localScheduler = scheduler;
        if (localScheduler != null) {
            localScheduler.shutdownNow();
            scheduler = null;
        }

        if (dependencyTracker != null) {
            dependencyTracker.deactivate();
            dependencyTracker = null;
        }

        super.deactivate();
    }

    /**
     * Imports resources from the specified file or directory.
     *
     * @param file the file or directory to import resources from
     */
    private void importResources(File file) {
        if (file.exists()) {
            File[] files = file.listFiles();
            if (files != null) {
                for (File f : files) {
                    if (!f.isHidden()) {
                        importResources(f);
                    }
                }
            } else {
                try {
                    URL url = file.toURI().toURL();
                    importFile(url);
                } catch (MalformedURLException e) {
                    // can't happen for the 'file' protocol handler with a correctly formatted URI
                    logger.debug("Can't create a URL", e);
                }
            }
        }
    }

    @Override
    protected boolean watchSubDirectories() {
        return true;
    }

    @Override
    protected Kind<?>[] getWatchEventKinds(Path subDir) {
        return new Kind<?>[] { ENTRY_CREATE, ENTRY_DELETE, ENTRY_MODIFY };
    }

    @Override
    protected void processWatchEvent(WatchEvent<?> event, Kind<?> kind, Path path) {
        File file = path.toFile();
        if (!file.isHidden()) {
            try {
                URL fileUrl = file.toURI().toURL();
                if (ENTRY_DELETE.equals(kind)) {
                    removeFile(fileUrl);
                }

                if (file.canRead() && (ENTRY_CREATE.equals(kind) || ENTRY_MODIFY.equals(kind))) {
                    importFile(fileUrl);
                }
            } catch (MalformedURLException e) {
                logger.error("malformed", e);
            }
        }
    }

    private void removeFile(URL url) {
        dequeueUrl(url);
        String scriptIdentifier = getScriptIdentifier(url);
        dependencyTracker.removeScript(scriptIdentifier);
        manager.removeEngine(scriptIdentifier);
        loaded.remove(url);
    }

    private synchronized void importFile(URL url) {
        String fileName = url.getFile();
        if (loaded.contains(url)) {
            this.removeFile(url); // if already loaded, remove first
        }

        String scriptType = getScriptType(url);
        if (scriptType != null) {
            if (!started) {
                enqueueUrl(url, scriptType);
            } else {
                if (manager.isSupported(scriptType)) {
                    try (InputStreamReader reader = new InputStreamReader(new BufferedInputStream(url.openStream()),
                            StandardCharsets.UTF_8)) {
                        logger.info("Loading script '{}'", fileName);

                        String scriptIdentifier = getScriptIdentifier(url);
                        ScriptEngineContainer container = manager.createScriptEngine(scriptType, scriptIdentifier);

                        if (container != null) {
<<<<<<< HEAD
                            container.getScriptEngine().put(ScriptEngine.FILENAME, fileName);
                            manager.loadScript(container.getIdentifier(), reader);
=======
                            manager.loadScript(container.getIdentifier(), reader,
                                    dependency -> dependencyTracker.addLibForScript(scriptIdentifier, dependency));
>>>>>>> 361e985c
                            loaded.add(url);
                            logger.debug("Script loaded: {}", fileName);
                        } else {
                            logger.error("Script loading error, ignoring file: {}", fileName);
                        }
                    } catch (IOException e) {
                        logger.error("Failed to load file '{}': {}", url.getFile(), e.getMessage());
                    }
                } else {
                    enqueueUrl(url, scriptType);
                    logger.info("ScriptEngine for {} not available", scriptType);
                }
            }
        }
    }

    private void enqueueUrl(URL url, String scriptType) {
        synchronized (urlsByScriptExtension) {
            Set<URL> set = urlsByScriptExtension.get(scriptType);
            if (set == null) {
                set = new HashSet<>();
                urlsByScriptExtension.put(scriptType, set);
            }
            set.add(url);
            logger.debug("in queue: {}", urlsByScriptExtension);
        }
    }

    private void dequeueUrl(URL url) {
        String scriptType = getScriptType(url);
        if (scriptType != null) {
            synchronized (urlsByScriptExtension) {
                Set<URL> set = urlsByScriptExtension.get(scriptType);
                if (set != null) {
                    set.remove(url);
                    if (set.isEmpty()) {
                        urlsByScriptExtension.remove(scriptType);
                    }
                }
                logger.debug("in queue: {}", urlsByScriptExtension);
            }
        }
    }

    private @Nullable String getScriptType(URL url) {
        String fileName = url.getPath();
        int index = fileName.lastIndexOf(".");
        if (index == -1) {
            return null;
        }
        String fileExtension = fileName.substring(index + 1);

        // ignore known file extensions for "temp" files
        if (EXCLUDED_FILE_EXTENSIONS.contains(fileExtension) || fileExtension.endsWith("~")) {
            return null;
        }
        return fileExtension;
    }

    private String getScriptIdentifier(URL url) {
        return url.toString();
    }

    private void checkFiles() {
        SortedSet<URL> reimportUrls = new TreeSet<URL>(new Comparator<URL>() {
            @Override
            public int compare(URL o1, URL o2) {
                try {
                    Path path1 = Paths.get(o1.toURI());
                    String name1 = path1.getFileName().toString();
                    logger.trace("o1 [{}], path1 [{}], name1 [{}]", o1, path1, name1);

                    Path path2 = Paths.get(o2.toURI());
                    String name2 = path2.getFileName().toString();
                    logger.trace("o2 [{}], path2 [{}], name2 [{}]", o2, path2, name2);

                    int nameCompare = name1.compareToIgnoreCase(name2);
                    if (nameCompare != 0) {
                        return nameCompare;
                    } else {
                        int pathCompare = path1.getParent().toString()
                                .compareToIgnoreCase(path2.getParent().toString());
                        return pathCompare;
                    }
                } catch (URISyntaxException e) {
                    logger.error("URI syntax exception", e);
                    return 0;
                }
            }
        });

        synchronized (urlsByScriptExtension) {
            Set<String> newlySupported = new HashSet<>();
            for (String key : urlsByScriptExtension.keySet()) {
                if (manager.isSupported(key)) {
                    newlySupported.add(key);
                }
            }

            for (String key : newlySupported) {
                reimportUrls.addAll(Objects.requireNonNullElse(urlsByScriptExtension.remove(key), Set.of()));
            }
        }

        for (URL url : reimportUrls) {
            importFile(url);
        }
    }

    @Override
    public void onReadyMarkerAdded(@NonNull ReadyMarker readyMarker) {
        started = true;

        ScheduledExecutorService localScheduler = Executors
                .newSingleThreadScheduledExecutor(new NamedThreadFactory("scriptwatcher"));
        scheduler = localScheduler;
        localScheduler.submit(() -> importResources(new File(pathToWatch)));
        localScheduler.scheduleWithFixedDelay(this::checkFiles, RECHECK_INTERVAL, RECHECK_INTERVAL, TimeUnit.SECONDS);
    }

    @Override
    public void onReadyMarkerRemoved(@NonNull ReadyMarker readyMarker) {
        started = false;
    }
}<|MERGE_RESOLUTION|>--- conflicted
+++ resolved
@@ -211,13 +211,9 @@
                         ScriptEngineContainer container = manager.createScriptEngine(scriptType, scriptIdentifier);
 
                         if (container != null) {
-<<<<<<< HEAD
                             container.getScriptEngine().put(ScriptEngine.FILENAME, fileName);
-                            manager.loadScript(container.getIdentifier(), reader);
-=======
                             manager.loadScript(container.getIdentifier(), reader,
                                     dependency -> dependencyTracker.addLibForScript(scriptIdentifier, dependency));
->>>>>>> 361e985c
                             loaded.add(url);
                             logger.debug("Script loaded: {}", fileName);
                         } else {
