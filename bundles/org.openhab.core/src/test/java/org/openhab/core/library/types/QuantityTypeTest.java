/*
 * Copyright (c) 2010-2025 Contributors to the openHAB project
 *
 * See the NOTICE file(s) distributed with this work for additional
 * information.
 *
 * This program and the accompanying materials are made available under the
 * terms of the Eclipse Public License 2.0 which is available at
 * http://www.eclipse.org/legal/epl-2.0
 *
 * SPDX-License-Identifier: EPL-2.0
 */
package org.openhab.core.library.types;

import static org.hamcrest.CoreMatchers.is;
import static org.hamcrest.MatcherAssert.assertThat;
import static org.hamcrest.number.IsCloseTo.closeTo;
import static org.junit.jupiter.api.Assertions.*;
import static org.openhab.core.library.unit.MetricPrefix.CENTI;

import java.lang.reflect.InvocationTargetException;
import java.math.BigDecimal;
import java.text.DecimalFormatSymbols;
import java.util.Locale;
import java.util.stream.Stream;

import javax.measure.quantity.Dimensionless;
import javax.measure.quantity.Energy;
import javax.measure.quantity.Length;
import javax.measure.quantity.Pressure;
import javax.measure.quantity.Speed;
import javax.measure.quantity.Temperature;
import javax.measure.quantity.Time;

import org.eclipse.jdt.annotation.NonNullByDefault;
import org.junit.jupiter.api.Test;
import org.junit.jupiter.params.ParameterizedTest;
import org.junit.jupiter.params.provider.MethodSource;
import org.openhab.core.library.dimension.DataAmount;
import org.openhab.core.library.dimension.DataTransferRate;
import org.openhab.core.library.dimension.Density;
import org.openhab.core.library.dimension.Intensity;
import org.openhab.core.library.unit.BinaryPrefix;
import org.openhab.core.library.unit.ImperialUnits;
import org.openhab.core.library.unit.MetricPrefix;
import org.openhab.core.library.unit.SIUnits;
import org.openhab.core.library.unit.Units;
import org.openhab.core.types.util.UnitUtils;

import tech.units.indriya.unit.UnitDimension;

/**
 * @author Gaël L'hopital - Initial contribution
 */
@SuppressWarnings("null")
@NonNullByDefault
public class QuantityTypeTest {

    /**
     * Locales having a different decimal and grouping separators to test string parsing and generation.
     */
    static Stream<Locale> locales() {
        return Stream.of(
                // ٫٬ (Arabic, Egypt)
                Locale.forLanguageTag("ar-EG"),
                // ,. (German, Germany)
                Locale.forLanguageTag("de-DE"),
                // ., (English, United States)
                Locale.forLanguageTag("en-US"));
    }

    @Test
    public void testDimensionless() {
        // Dimensionless value that works
        new QuantityType<>("57%");

        QuantityType<Dimensionless> dt0 = new QuantityType<>("12");
        assertEquals(UnitDimension.NONE, dt0.getUnit().getDimension());
        dt0 = new QuantityType<>("2rad");
        assertEquals(UnitDimension.NONE, dt0.getUnit().getDimension());
    }

    @ParameterizedTest
    @MethodSource("locales")
    public void testKnownInvalidConstructors(Locale locale) {
        Locale.setDefault(locale);

        assertThrows(IllegalArgumentException.class, () -> new QuantityType<>("123 Hello World"));

        assertThrows(NumberFormatException.class, () -> new QuantityType<>("abc"));
        assertThrows(NumberFormatException.class, () -> new QuantityType<>("°C"));
        assertThrows(IllegalArgumentException.class, () -> new QuantityType<>(". °C"));
        assertThrows(IllegalArgumentException.class, () -> new QuantityType<>("1 2 °C"));
        assertThrows(IllegalArgumentException.class, () -> new QuantityType<>("123..56 °C"));
        assertThrows(IllegalArgumentException.class, () -> new QuantityType<>("123abc56 °C"));
        assertThrows(IllegalArgumentException.class, () -> new QuantityType<>("123.123,56 °C"));
        assertThrows(IllegalArgumentException.class, () -> new QuantityType<>("123٬123٫56 °C"));

        assertThrows(NumberFormatException.class, () -> new QuantityType<>("abc", Locale.ENGLISH));
        assertThrows(NumberFormatException.class, () -> new QuantityType<>("°C", Locale.ENGLISH));
        assertThrows(IllegalArgumentException.class, () -> new QuantityType<>(". °C", Locale.ENGLISH));
        assertThrows(IllegalArgumentException.class, () -> new QuantityType<>("1 2 °C", Locale.ENGLISH));
        assertThrows(IllegalArgumentException.class, () -> new QuantityType<>("123..56 °C", Locale.ENGLISH));
        assertThrows(IllegalArgumentException.class, () -> new QuantityType<>("123abc56 °C", Locale.ENGLISH));
        assertThrows(IllegalArgumentException.class, () -> new QuantityType<>("123.123,56 °C", Locale.ENGLISH));
        assertThrows(IllegalArgumentException.class, () -> new QuantityType<>("123٬123٫56 °C", Locale.ENGLISH));

        assertThrows(NumberFormatException.class, () -> new QuantityType<>("abc", Locale.GERMAN));
        assertThrows(NumberFormatException.class, () -> new QuantityType<>("°C", Locale.GERMAN));
        assertThrows(IllegalArgumentException.class, () -> new QuantityType<>(", °C", Locale.GERMAN));
        assertThrows(IllegalArgumentException.class, () -> new QuantityType<>("1 2 °C", Locale.GERMAN));
        assertThrows(IllegalArgumentException.class, () -> new QuantityType<>("123,,56 °C", Locale.GERMAN));
        assertThrows(IllegalArgumentException.class, () -> new QuantityType<>("123abc56 °C", Locale.GERMAN));
        assertThrows(IllegalArgumentException.class, () -> new QuantityType<>("123,123.56 °C", Locale.GERMAN));
        assertThrows(IllegalArgumentException.class, () -> new QuantityType<>("123٬123٫56 °C", Locale.GERMAN));
    }

    @ParameterizedTest
    @MethodSource("locales")
    public void testValidConstructors(Locale locale) {
        Locale.setDefault(locale);

        // Testing various quantities in order to ensure split and parsing is working as expected
        new QuantityType<>("-2,000.5°C");
        new QuantityType<>("-2.5°C");
        new QuantityType<>("-2°C");
        new QuantityType<>("-0°");
        new QuantityType<>("0°");
        new QuantityType<>("2°");
        new QuantityType<>("2°C");
        new QuantityType<>("2.5°C");
        new QuantityType<>("2,000.5°C");
        new QuantityType<>("10 dBm");
        new QuantityType<>("3 µs");
        new QuantityType<>("3km/h");
        new QuantityType<>("1084 hPa");
        new QuantityType<>("-10E3");
        new QuantityType<>("-10E-3");
        new QuantityType<>("-0E-22 m");
        new QuantityType<>("-0E0");
        new QuantityType<>("-0E-0 m");
        new QuantityType<>("0E0");
        new QuantityType<>("0E-22 m");
        new QuantityType<>("10E-3");
        new QuantityType<>("10E3");
        new QuantityType<>("1 /s");
        new QuantityType<>("1/s");
        new QuantityType<>("1Ω·m");
        new QuantityType<>("1 Ω·m");
        new QuantityType<>("1.5E2Ω·m");
        QuantityType.valueOf("2m");
    }

    @Test
    public void testLowerCaseExponents() {
        assertEquals(QuantityType.valueOf("10e3"), QuantityType.valueOf("10E3"));
        assertEquals(QuantityType.valueOf("1.1e3 W"), QuantityType.valueOf("1.1E3 W"));
        assertEquals(QuantityType.valueOf("1.1e3 m"), QuantityType.valueOf("1.1E3 m"));
        assertEquals(QuantityType.valueOf("1.1e3m"), QuantityType.valueOf("1.1E3 m"));
        assertEquals(QuantityType.valueOf("1.1e3m³"), QuantityType.valueOf("1.1E3 m³"));
        assertEquals(QuantityType.valueOf("1.1e3m·cm"), QuantityType.valueOf("1.1E3 m·cm"));
        assertEquals(QuantityType.valueOf("1.1e3 \u03BCm"), QuantityType.valueOf("1.1E3 µm"));
        assertEquals(QuantityType.valueOf("1.1e3\u03BCm"), QuantityType.valueOf("1.1E3 µm"));
        assertEquals(QuantityType.valueOf("1.1e3 \u00B5m"), QuantityType.valueOf("1.1E3 µm"));
        assertEquals(QuantityType.valueOf("1.1e3\u00B5m"), QuantityType.valueOf("1.1E3 µm"));
        assertEquals(QuantityType.valueOf("1.1e3Ω·m"), QuantityType.valueOf("1.1E3 Ω·m"));
        assertEquals(QuantityType.valueOf("1.1e3 Ω·m"), QuantityType.valueOf("1.1E3 Ω·m"));
        assertEquals(QuantityType.valueOf("1.1e3/s"), QuantityType.valueOf("1.1E3 /s"));
        assertEquals(QuantityType.valueOf("1.1e3 /s"), QuantityType.valueOf("1.1E3 /s"));
    }

    @ParameterizedTest
    @MethodSource("locales")
    public void testLocalizedStringConstruction(Locale defaultLocale) {
        Locale.setDefault(defaultLocale);

        // Construction for each locale should always return the same result regardless of the current default locale
        Stream.of(Locale.ENGLISH, Locale.GERMAN).forEach(locale -> {
            char ds = DecimalFormatSymbols.getInstance(locale).getDecimalSeparator();
            char gs = DecimalFormatSymbols.getInstance(locale).getGroupingSeparator();

            // Without unit
            assertEquals(new QuantityType<>("123"), new QuantityType<>("123", locale));
            assertEquals(new QuantityType<>("123.56"), new QuantityType<>(String.format("123%s56", ds), locale));
            assertEquals(new QuantityType<>("123123123"), new QuantityType<>("123123123", locale));
            assertEquals(new QuantityType<>("123123123"),
                    new QuantityType<>(String.format("123%s123%s123", gs, gs), locale));
            assertEquals(new QuantityType<>("123123123.56"),
                    new QuantityType<>(String.format("123123123%s56", ds), locale));
            assertEquals(new QuantityType<>("123123123.56"),
                    new QuantityType<>(String.format("123%s123%s123%s56", gs, gs, ds), locale));

            // With unit
            assertEquals(new QuantityType<>("123 °C"), new QuantityType<>("123 °C", locale));
            assertEquals(new QuantityType<>("123.56 °C"), new QuantityType<>(String.format("123%s56 °C", ds), locale));
            assertEquals(new QuantityType<>("123123123 °C"), new QuantityType<>("123123123 °C", locale));
            assertEquals(new QuantityType<>("123123123 °C"),
                    new QuantityType<>(String.format("123%s123%s123 °C", gs, gs), locale));
            assertEquals(new QuantityType<>("123123123.56 °C"),
                    new QuantityType<>(String.format("123123123%s56 °C", ds), locale));
            assertEquals(new QuantityType<>("123123123.56 °C"),
                    new QuantityType<>(String.format("123%s123%s123%s56 °C", gs, gs, ds), locale));
        });
    }

    @Test
    public void testReflectiveInstantiation() throws InstantiationException, IllegalAccessException,
            IllegalArgumentException, InvocationTargetException, NoSuchMethodException, SecurityException {
        QuantityType.class.getDeclaredConstructor().newInstance();
    }

    @SuppressWarnings({ "unchecked", "rawtypes" })
    @Test
    public void testUnits() {
        QuantityType<Length> dt2 = new QuantityType<>("2 m");
        // Check that the unit has correctly been identified
        assertEquals(UnitDimension.LENGTH, dt2.getDimension());
        assertEquals(SIUnits.METRE, dt2.getUnit());
        assertEquals("2 m", dt2.toString());

        QuantityType<Length> dt1 = new QuantityType<>("2.1cm");
        // Check that the unit has correctly been identified
        assertEquals(UnitDimension.LENGTH, dt1.getDimension());
        assertEquals(CENTI(SIUnits.METRE), dt1.getUnit());
        assertEquals("2.1 cm", dt1.toString());

        assertEquals(dt1.intValue(), dt2.intValue());

        QuantityType<Length> dt3 = new QuantityType<>("200cm");
        assertEquals(0, dt3.compareTo(dt2));
        assertTrue(dt3.equals(dt2));

        QuantityType dt4 = new QuantityType<>("2kg");
        assertEquals("2 kg", dt4.toString());
        // check that beside the fact that we've got the same value, we don't have the same unit
        assertFalse(dt2.equals(dt4));

        assertThrows(IllegalArgumentException.class, () -> dt2.compareTo(dt4));
    }

    @Test
    public void testFormats() {
        QuantityType<Time> seconds = new QuantityType<>(80, Units.SECOND);
        QuantityType<Time> millis = seconds.toUnit(MetricPrefix.MILLI(Units.SECOND));
        QuantityType<Time> minutes = seconds.toUnit(Units.MINUTE);

        char ds = new DecimalFormatSymbols().getDecimalSeparator();

        assertThat(seconds.format("%.1f " + UnitUtils.UNIT_PLACEHOLDER), is("80" + ds + "0 s"));
        assertThat(millis.format("%.1f " + UnitUtils.UNIT_PLACEHOLDER), is("80000" + ds + "0 ms"));
        assertThat(minutes.format("%.1f " + UnitUtils.UNIT_PLACEHOLDER), is("1" + ds + "3 min"));

        assertThat(seconds.format("%s"), is("80 s"));
        assertThat(millis.format("%s"), is("80000 ms"));

        assertThat(seconds.format("%.1f"), is("80" + ds + "0"));
        assertThat(minutes.format("%.1f"), is("1" + ds + "3"));

        assertThat(seconds.format("%1$tH:%1$tM:%1$tS"), is("00:01:20"));
        assertThat(millis.format("%1$tHh %1$tMm %1$tSs"), is("00h 01m 20s"));
        assertThat(millis.format("%1$tT.%1$tL"), is("00:01:20.000"));
        assertThat(seconds.format("%1$tss and %1$tSs"), is("80s and 80s"));
        assertThat(seconds.format("%1$tSs and %1$tMm"), is("20s and 01m"));
    }

    @Test
    public void testConverters() {
        QuantityType<?> dt2 = QuantityType.valueOf("2 m");
        QuantityType<?> dt3 = new QuantityType<>("200 cm");

        assertEquals(dt2.toUnit(SIUnits.METRE), dt3.toUnit(SIUnits.METRE));
        assertEquals(dt2.toUnit(MetricPrefix.CENTI(SIUnits.METRE)), dt3.toUnit(MetricPrefix.CENTI(SIUnits.METRE)));

        dt3 = dt2.toUnit("cm");
        assertTrue(dt2.equals(dt3));

        QuantityType<?> tempInC = new QuantityType<>("22 °C");
        QuantityType<?> tempInK = tempInC.toUnit(Units.KELVIN);
        assertTrue(tempInC.equals(tempInK));
        tempInK = tempInC.toUnit("K");
        assertTrue(tempInC.equals(tempInK));
    }

    @Test
    public void testConvertionOnSameUnit() {
        QuantityType<?> dt2 = QuantityType.valueOf("2 m");
        QuantityType<?> dt3 = dt2.toUnit("m");
        assertTrue("m".equalsIgnoreCase(dt3.getUnit().toString()));
    }

    @Test
    public void testConvertionFromDimensionless() {
        QuantityType<?> dt2 = QuantityType.valueOf("2");
        QuantityType<?> dt3 = dt2.toUnit("m");
        // Inconvertible units
        assertNull(dt3);
    }

    @Test
    public void testConversionToOnOffType() {
        assertEquals(OnOffType.ON, new QuantityType<>("1").as(OnOffType.class));
        assertEquals(OnOffType.OFF, new QuantityType<>("0").as(OnOffType.class));

        assertEquals(OnOffType.ON, new QuantityType<>("1 %").as(OnOffType.class));
        assertEquals(OnOffType.ON, new QuantityType<>("100 %").as(OnOffType.class));
        assertEquals(OnOffType.OFF, new QuantityType<>("0 %").as(OnOffType.class));
    }

    @Test
    public void testConversionToOpenCloseType() {
        assertEquals(OpenClosedType.OPEN, new QuantityType<>("1.0").as(OpenClosedType.class));
        assertEquals(OpenClosedType.CLOSED, new QuantityType<>("0.0").as(OpenClosedType.class));
        assertNull(new QuantityType<>("0.5").as(OpenClosedType.class));
    }

    @Test
    public void testConversionToUpDownType() {
        assertEquals(UpDownType.UP, new QuantityType<>("0.0").as(UpDownType.class));
        assertEquals(UpDownType.DOWN, new QuantityType<>("1.0").as(UpDownType.class));
        assertNull(new QuantityType<>("0.5").as(OpenClosedType.class));
    }

    @ParameterizedTest
    @MethodSource("locales")
    public void testConversionToHSBType(Locale locale) {
        Locale.setDefault(locale);

        assertEquals(new HSBType("0,0,0"), new QuantityType<>("0.0").as(HSBType.class));
        assertEquals(new HSBType("0,0,100"), new QuantityType<>("1.0").as(HSBType.class));
        assertEquals(new HSBType("0,0,50"), new QuantityType<>("0.5").as(HSBType.class));
    }

    @ParameterizedTest
    @MethodSource("locales")
    public void testConversionToPercentType(Locale locale) {
        Locale.setDefault(locale);

        assertEquals(PercentType.HUNDRED, new QuantityType<>("100 %").as(PercentType.class));
        assertEquals(PercentType.ZERO, new QuantityType<>("0 %").as(PercentType.class));

        // Test QuantityType (different ways to refer to 10%) conversion to PercentType
        assertEquals(new PercentType(BigDecimal.valueOf(10)), new QuantityType<>("10 %").as(PercentType.class));
        assertEquals(new PercentType(BigDecimal.valueOf(10)), new QuantityType<>("0.1").as(PercentType.class));
        assertEquals(new PercentType(BigDecimal.valueOf(10)), new QuantityType<>("100 %/10").as(PercentType.class));
        assertEquals(new PercentType(BigDecimal.valueOf(10)), new QuantityType<>("100000 ppm").as(PercentType.class));

        // Known caveat: bare unit, different dimension. Still gets converted to %
        assertEquals(new PercentType(BigDecimal.valueOf(10)),
                new QuantityType<>(0.1, Units.RADIAN).as(PercentType.class));

        // incompatible units
        assertNull(new QuantityType<>("0.5 m").as(PercentType.class));
    }

    @ParameterizedTest
    @MethodSource("locales")
    public void toFullStringShouldParseToEqualState(Locale locale) {
        Locale.setDefault(locale);

        QuantityType<Temperature> temp = new QuantityType<>("20 °C");

        assertThat(temp.toFullString(), is("20 °C"));
        assertThat(QuantityType.valueOf(temp.toFullString()), is(temp));
    }

    @ParameterizedTest
    @MethodSource("locales")
    public void testAdd(Locale locale) {
        Locale.setDefault(locale);

        QuantityType<?> result = new QuantityType<>("20 m").add(new QuantityType<>("20cm"));
        assertThat(result, is(new QuantityType<>("20.20 m")));

        assertThat(new QuantityType<>("65 °F").add(new QuantityType<>("1 °F")), is(new QuantityType<>("66 °F")));
        assertThat(new QuantityType<>("65 °F").add(new QuantityType<>("2 °F")), is(new QuantityType<>("67 °F")));
        assertThat(new QuantityType<>("1 °F").add(new QuantityType<>("65 °F")), is(new QuantityType<>("66 °F")));
        assertThat(new QuantityType<>("2 °F").add(new QuantityType<>("65 °F")), is(new QuantityType<>("67 °F")));

        result = new QuantityType<>("65 °F").add(new QuantityType<>("5 °C")).toUnit("°F");
        assertThat(result.doubleValue(), is(closeTo(74d, 0.0000000000000001d)));
        assertEquals(ImperialUnits.FAHRENHEIT, result.getUnit());

        // test associativity of add
        QuantityType<Temperature> tempResult = new QuantityType<Temperature>("1 °F").add(new QuantityType<>("2 °F"))
                .add(new QuantityType<>("3 °F"));
        assertThat(tempResult, is(new QuantityType<Temperature>("1 °F")
                .add(new QuantityType<Temperature>("2 °F").add(new QuantityType<>("3 °F")))));
        assertThat(tempResult, is(new QuantityType<Temperature>("6 °F")));

        assertThat(new QuantityType<>("65 kWh").add(new QuantityType<>("1 kWh")), is(new QuantityType<>("66 kWh")));
        assertThat(new QuantityType<>("65 kJ").add(new QuantityType<>("1 kJ")), is(new QuantityType<>("66 kJ")));
        assertThat(new QuantityType<>("65 kWh").add(new QuantityType<>("1 kJ")), is(new QuantityType<>("234001 kJ")));
    }

    @Test
    public void testNegate() {
        assertThat(new QuantityType<>("20 °C").negate(), is(new QuantityType<>("-20 °C")));
    }

    @ParameterizedTest
    @MethodSource("locales")
    public void testSubtract(Locale locale) {
        Locale.setDefault(locale);

        QuantityType<?> result = new QuantityType<>("20 m").subtract(new QuantityType<>("20cm"));
        assertThat(result, is(new QuantityType<>("19.80 m")));

        assertThat(new QuantityType<>("65 °F").subtract(new QuantityType<>("1 °F")), is(new QuantityType<>("64 °F")));
        assertThat(new QuantityType<>("65 °F").subtract(new QuantityType<>("2 °F")), is(new QuantityType<>("63 °F")));
        assertThat(new QuantityType<>("1 °F").subtract(new QuantityType<>("65 °F")), is(new QuantityType<>("-64 °F")));
        assertThat(new QuantityType<>("2 °F").subtract(new QuantityType<>("65 °F")), is(new QuantityType<>("-63 °F")));

        assertThat(new QuantityType<>("65 kWh").subtract(new QuantityType<>("1 kWh")),
                is(new QuantityType<>("64 kWh")));
        assertThat(new QuantityType<>("65 kJ").subtract(new QuantityType<>("1 kJ")), is(new QuantityType<>("64 kJ")));
        assertThat(new QuantityType<>("65 kWh").subtract(new QuantityType<>("1 kJ")),
                is(new QuantityType<>("233999 kJ")));
    }

    @Test
    public void testMultiplyNumber() {
        assertThat(new QuantityType<>("2 m").multiply(BigDecimal.valueOf(2)), is(new QuantityType<>("4 m")));

        assertThat(new QuantityType<>("65 °F").multiply(BigDecimal.valueOf(1)).toUnit("°F").doubleValue(),
                is(closeTo(65d, 0.0000000000000001d)));
        assertThat(new QuantityType<>("65 °F").multiply(BigDecimal.valueOf(2)).toUnit("°F").doubleValue(),
                is(closeTo(589.67d, 0.0000000000000001d)));
    }

    @Test
    public void testMultiplyQuantityType() {
        QuantityType<?> result;

        assertThat(new QuantityType<>("2 m").multiply(new QuantityType<>("4 cm")), is(new QuantityType<>("8 m·cm")));

        // Make sure the original unit is preserved when multiplying with dimensionless, so add associativity is
        // guaranteed
        result = new QuantityType<>("65 °F").multiply(QuantityType.valueOf(1, Units.ONE));
        assertThat(result.doubleValue(), is(closeTo(65d, 0.0000000000000001d)));
        assertEquals(ImperialUnits.FAHRENHEIT, result.getUnit());
        result = new QuantityType<>("65 °F").multiply(QuantityType.valueOf(2, Units.ONE));
        assertThat(result.doubleValue(), is(closeTo(589.67d, 0.0000000000000001d)));
        assertEquals(ImperialUnits.FAHRENHEIT, result.getUnit());
        result = QuantityType.valueOf(1, Units.ONE).multiply(new QuantityType<>("65 °F"));
        assertThat(result.doubleValue(), is(closeTo(65d, 0.0000000000000001d)));
        assertEquals(ImperialUnits.FAHRENHEIT, result.getUnit());
        result = QuantityType.valueOf(2, Units.ONE).multiply(new QuantityType<>("65 °F"));
        assertThat(result.doubleValue(), is(closeTo(589.67d, 0.0000000000000001d)));
        assertEquals(ImperialUnits.FAHRENHEIT, result.getUnit());

        result = new QuantityType<>("65 °F").multiply(new QuantityType<>("1 °F"));
        assertThat(result.doubleValue(), is(closeTo(74598.68175925925925925925925925927d, 0.0000000000000001d)));
        assertEquals(Units.KELVIN.multiply(Units.KELVIN), result.getUnit());
        result = new QuantityType<>("65 °F").multiply(new QuantityType<>("2 °F"));
        assertThat(result.doubleValue(), is(closeTo(74760.6169444444444444444444444444d, 0.0000000000000001d)));
        assertEquals(Units.KELVIN.multiply(Units.KELVIN), result.getUnit());
        result = new QuantityType<>("1 °F").multiply(new QuantityType<>("65 °F"));
        assertThat(result.doubleValue(), is(closeTo(74598.68175925925925925925925925927d, 0.0000000000000001d)));
        assertEquals(Units.KELVIN.multiply(Units.KELVIN), result.getUnit());
        result = new QuantityType<>("2 °F").multiply(new QuantityType<>("65 °F"));
        assertThat(result.doubleValue(), is(closeTo(74760.6169444444444444444444444444d, 0.0000000000000001d)));
        assertEquals(Units.KELVIN.multiply(Units.KELVIN), result.getUnit());

        assertThat(new QuantityType<>("65 kWh").multiply(QuantityType.valueOf(1, Units.ONE)),
                is(new QuantityType<>("65 kWh")));
        assertThat(new QuantityType<>("65 kJ").multiply(QuantityType.valueOf(1, Units.ONE)),
                is(new QuantityType<>("65 kJ")));
        assertThat(new QuantityType<>("65 kWh").multiply(new QuantityType<>("1 kWh")),
                is(new QuantityType<>(65, Units.KILOWATT_HOUR.multiply(Units.KILOWATT_HOUR))));
        assertThat(new QuantityType<>("65 kJ").multiply(new QuantityType<>("1 kJ")),
                is(new QuantityType<>(65, MetricPrefix.KILO(Units.JOULE).multiply(MetricPrefix.KILO(Units.JOULE)))));
        assertThat(new QuantityType<>("65 kWh").multiply(new QuantityType<>("1 kJ")),
                is(new QuantityType<>(65, Units.KILOWATT_HOUR.multiply(MetricPrefix.KILO(Units.JOULE)))));
    }

    @ParameterizedTest
    @MethodSource("locales")
    public void testDivideNumber(Locale locale) {
        Locale.setDefault(locale);

        assertThat(new QuantityType<>("4 m").divide(BigDecimal.valueOf(2)), is(new QuantityType<>("2 m")));

        assertThat(new QuantityType<>("65 °F").divide(BigDecimal.valueOf(1)).toUnit("°F").doubleValue(),
                is(closeTo(65d, 0.0000000000000001d)));
        assertThat(new QuantityType<>("65 °F").divide(BigDecimal.valueOf(2)).toUnit("°F").doubleValue(),
                is(closeTo(-197.335d, 0.0000000000000001d)));
    }

    @ParameterizedTest
    @MethodSource("locales")
    public void testDivideQuantityType(Locale locale) {
        Locale.setDefault(locale);

        QuantityType<?> result;

        assertThat(new QuantityType<>("4 m").divide(new QuantityType<>("2 cm")), is(new QuantityType<>("2 m/cm")));

        // Make sure the original unit is preserved when dividing with dimensionless, so add associativity is guaranteed
        result = new QuantityType<>("65 °F").divide(QuantityType.valueOf(1, Units.ONE));
        assertThat(result.doubleValue(), is(closeTo(65d, 0.0000000000000001d)));
        assertEquals(ImperialUnits.FAHRENHEIT, result.getUnit());
        result = new QuantityType<>("65 °F").divide(QuantityType.valueOf(2, Units.ONE));
        assertThat(result.doubleValue(), is(closeTo(-197.335d, 0.0000000000000001d)));
        assertEquals(ImperialUnits.FAHRENHEIT, result.getUnit());
        result = QuantityType.valueOf(1, Units.ONE).divide(new QuantityType<>("65 °F"));
        assertThat(result.doubleValue(), is(closeTo(0.003430727886099834181485505174681228d, 0.0000000000000001d)));
        assertEquals(Units.KELVIN.inverse(), result.getUnit());
        result = QuantityType.valueOf(2, Units.ONE).divide(new QuantityType<>("65 °F"));
        assertThat(result.doubleValue(), is(closeTo(0.006861455772199668362971010349362456d, 0.0000000000000001d)));
        assertEquals(Units.KELVIN.inverse(), result.getUnit());

        result = new QuantityType<>("65 °F").divide(new QuantityType<>("1 °F"));
        assertThat(result.doubleValue(),
                is(closeTo(1.138928083009529598193934920876115122114246640762367855514793670089202480d,
                        0.0000000000000001d)));
        assertEquals(Units.ONE, result.getUnit());
        result = new QuantityType<>("65 °F").divide(new QuantityType<>("2 °F"));
        assertThat(result.doubleValue(),
                is(closeTo(1.136461108584053544739749171486126553533555353390950245846600385556783676d,
                        0.0000000000000001d)));
        assertEquals(Units.ONE, result.getUnit());
        result = new QuantityType<>("1 °F").divide(new QuantityType<>("65 °F"));
        assertThat(result.doubleValue(),
                is(closeTo(0.878018564049783673547182038233556349552596235093804994885674169795613456d,
                        0.0000000000000001d)));
        assertEquals(Units.ONE, result.getUnit());
        result = new QuantityType<>("2 °F").divide(new QuantityType<>("65 °F"));
        assertThat(result.doubleValue(),
                is(closeTo(0.879924523986505803648007318886157031927295252253797625173918844225890256d,
                        0.0000000000000001d)));
        assertEquals(Units.ONE, result.getUnit());

        assertThat(new QuantityType<>("65 kWh").divide(QuantityType.valueOf(1, Units.ONE)),
                is(new QuantityType<>("65 kWh")));
        assertThat(new QuantityType<>("65 kJ").divide(QuantityType.valueOf(1, Units.ONE)),
                is(new QuantityType<>("65 kJ")));
        assertThat(new QuantityType<>("65 kWh").divide(new QuantityType<>("1 kWh")),
                is(new QuantityType<>(65, Units.ONE)));
        assertThat(new QuantityType<>("65 kJ").divide(new QuantityType<>("1 kJ")),
                is(new QuantityType<>(65, Units.ONE)));
        assertThat(new QuantityType<>("65 kWh").divide(new QuantityType<>("1 kJ")).toUnit(Units.ONE),
                is(new QuantityType<>(234000, Units.ONE)));
    }

    @ParameterizedTest
    @MethodSource("locales")
    public void testDivideZero(Locale locale) {
        Locale.setDefault(locale);

        assertThrows(IllegalArgumentException.class, () -> new QuantityType<>("4 m").divide(QuantityType.ZERO));
    }

    @Test
    public void testExponentials() {
        QuantityType<Length> exponential = new QuantityType<>("10E-2 m");
        assertEquals(new QuantityType<>("10 cm"), exponential);

        exponential = new QuantityType<>("10E3 m");
        assertEquals(new QuantityType<>("10 km"), exponential);
    }

    @Test
    public void testDensity() {
        QuantityType<Density> density = new QuantityType<>("19816 kg/m³");
        assertEquals(19816, density.doubleValue(), 1E-5);

        density = density.toUnit("g/cm³");
        assertEquals("19.816 g/cm³", density.toString());
    }

    @Test
    public void testIntensity() {
        QuantityType<Intensity> density = new QuantityType<>("10 W/m²");
        assertEquals(10, density.doubleValue(), 1E-5);
        assertEquals(Units.IRRADIANCE.toString(), density.getUnit().toString());

        density = density.toUnit("W/cm²");
        assertEquals("0.001 W/cm²", density.toString());

        density = new QuantityType<>(2, Units.IRRADIANCE);
        assertEquals(2, density.doubleValue(), 1E-5);
        assertEquals("2 W/m²", density.toString());

        density = new QuantityType<>("3 W/m^2");
        assertEquals(3, density.doubleValue(), 1E-5);
        assertEquals("3 W/m²", density.toString());
    }

    @Test
    public void testEnergyUnits() {
        QuantityType<Energy> energy = new QuantityType<>("28800 J");
        assertEquals("0.008 kWh", energy.toUnit("kWh").toString());
        assertEquals("28800 Ws", energy.toUnit("Ws").toString());
    }

    @Test
    public void testPressureUnits() {
        QuantityType<Pressure> pressure = new QuantityType<>("1013 mbar");
        assertEquals("1.013 bar", pressure.toUnit("bar").toString());
        assertEquals("101300 Pa", pressure.toUnit("Pa").toString());
    }

    @Test
    public void testMWh() {
        QuantityType<Energy> energy = new QuantityType<>("1 MWh");
        assertEquals("1000000 Wh", energy.toUnit("Wh").toString());
    }

    @Test
    public void testRainfallRate() {
        QuantityType<Speed> rate = new QuantityType<>("3 mm/h");
        assertEquals("0.1181102362204724409448818897637795 in/h", rate.toUnit("in/h").toString());
    }

    @Test
    public void testDataAmount() {
        QuantityType<DataAmount> amount = new QuantityType<>("8 bit");
        QuantityType<DataAmount> octet = amount.toUnit(Units.BYTE);
        assertEquals(1, octet.byteValue());
        QuantityType<DataAmount> bytes = new QuantityType<>("1 B");
        assertEquals("1 B", bytes.toString());
        QuantityType<DataAmount> bits = bytes.toUnit(Units.BIT);
        assertEquals(8, bits.byteValue());
        bytes = new QuantityType<>("1 MB");
        assertEquals("1 MB", bytes.toString());
        bytes = new QuantityType<>(1, MetricPrefix.MEGA(Units.BYTE));
        assertEquals("1 MB", bytes.toString());
        bytes = new QuantityType<>("1 GiB");
        assertEquals("1 GiB", bytes.toString());
        bytes = new QuantityType<>(1, BinaryPrefix.GIBI(Units.BYTE));
        assertEquals("1 GiB", bytes.toString());
        QuantityType<DataAmount> bigAmount = new QuantityType<>("1 kio");
        QuantityType<DataAmount> octets = bigAmount.toUnit(Units.OCTET);
        assertEquals(1024, octets.intValue());
        QuantityType<DataAmount> hugeAmount = new QuantityType<>("1024Gio");
        QuantityType<DataAmount> lotOfOctets = hugeAmount.toUnit(Units.OCTET);
        assertEquals("1099511627776 o", lotOfOctets.format("%d o"));
    }

    @Test
    public void testDataTransferRate() {
        QuantityType<DataTransferRate> speed = new QuantityType<>("1024 bit/s");
        QuantityType<DataTransferRate> octet = speed.toUnit(Units.OCTET.divide(Units.SECOND));
        assertEquals(128, octet.intValue());
        QuantityType<DataTransferRate> gsm2G = new QuantityType<>("115 Mbit/s");
        QuantityType<DataTransferRate> octets = gsm2G.toUnit(MetricPrefix.KILO(Units.OCTET).divide(Units.SECOND));
        assertEquals(14375, octets.intValue());
    }

    @Test
    public void testMireds() {
        // test value is selected to prevent any round-trip rounding errors
        QuantityType<Temperature> colorTemp = new QuantityType<>("2000 K");
        QuantityType<?> mireds = colorTemp.toInvertibleUnit(Units.MIRED);
        assertEquals(500, mireds.intValue());
        assertThat(colorTemp.equals(mireds), is(true));
        assertThat(mireds.equals(colorTemp), is(true));
        QuantityType<?> andBack = mireds.toInvertibleUnit(Units.KELVIN);
        assertEquals(2000, andBack.intValue());
    }

    @Test
    public void testRelativeConversion() {
        QuantityType<Temperature> c = new QuantityType<>("1 °C");
        QuantityType<Temperature> f = c.toUnitRelative(ImperialUnits.FAHRENHEIT);
        assertEquals(1.8, f.doubleValue());
    }

    @Test
<<<<<<< HEAD
    @SuppressWarnings({ "rawtypes", "unchecked" })
    public void testIncrementalAdd() {
        assertEquals(new QuantityType("50 °C"), new QuantityType("20 °C").add(new QuantityType("30 °C")));
        assertEquals(new QuantityType("50 °C"), new QuantityType("20 °C").add(new QuantityType("30 K")));
        assertEquals(new QuantityType("50 °C"), new QuantityType("20 °C").add(new QuantityType("54 °F")));
        assertEquals(new QuantityType("50 K"), new QuantityType("20 K").add(new QuantityType("30 °C")));
        assertEquals(new QuantityType("50 K"), new QuantityType("20 K").add(new QuantityType("30 K")));
        assertEquals(new QuantityType("50 K"), new QuantityType("20 K").add(new QuantityType("54 °F")));
    }

    @Test
    @SuppressWarnings({ "rawtypes", "unchecked" })
    public void testIncrementalSubtract() {
        assertEquals(new QuantityType("20 °C"), new QuantityType("50 °C").subtract(new QuantityType("30 °C")));
        assertEquals(new QuantityType("20 °C"), new QuantityType("50 °C").subtract(new QuantityType("30 K")));
        assertEquals(new QuantityType("20 °C"), new QuantityType("50 °C").subtract(new QuantityType("54 °F")));
        assertEquals(new QuantityType("20 K"), new QuantityType("50 K").subtract(new QuantityType("30 °C")));
        assertEquals(new QuantityType("20 K"), new QuantityType("50 K").subtract(new QuantityType("30 K")));
        assertEquals(new QuantityType("20 K"), new QuantityType("50 K").subtract(new QuantityType("54 °F")));
=======
    public void testEquals() {
        QuantityType<Temperature> temp1 = new QuantityType<>("293.15 K");
        QuantityType<Temperature> temp2 = new QuantityType<>("20 °C");
        assertTrue(temp1.equals(temp2));
        assertTrue(temp2.equals(temp1));
        temp2 = new QuantityType<>("-5 °C");
        assertFalse(temp1.equals(temp2));

        temp1 = new QuantityType<>("100000 K");
        temp2 = new QuantityType<>("10 mirek");
        assertTrue(temp1.equals(temp2));
        assertTrue(temp2.equals(temp1));
        temp2 = new QuantityType<>("20 mirek");
        assertFalse(temp1.equals(temp2));

        temp1 = new QuantityType<>("0.1 MK");
        temp2 = new QuantityType<>("10 mirek");
        assertTrue(temp1.equals(temp2));
        assertTrue(temp2.equals(temp1));
        temp2 = new QuantityType<>("20 mirek");
        assertFalse(temp1.equals(temp2));
    }

    @Test
    public void testCompareTo() {
        QuantityType<Temperature> temp1 = new QuantityType<>("293.15 K");
        QuantityType<Temperature> temp2 = new QuantityType<>("20 °C");
        assertEquals(0, temp1.compareTo(temp2));
        temp2 = new QuantityType<>("-5 °C");
        assertEquals(1, temp1.compareTo(temp2));
        temp2 = new QuantityType<>("50 °C");
        assertEquals(-1, temp1.compareTo(temp2));

        QuantityType<Temperature> temp3 = new QuantityType<>("100000 K");
        QuantityType<Temperature> temp4 = new QuantityType<>("10 mirek");
        assertThrows(IllegalArgumentException.class, () -> {
            temp3.compareTo(temp4);
        });
>>>>>>> 3a30c7a4
    }
}<|MERGE_RESOLUTION|>--- conflicted
+++ resolved
@@ -667,7 +667,6 @@
     }
 
     @Test
-<<<<<<< HEAD
     @SuppressWarnings({ "rawtypes", "unchecked" })
     public void testIncrementalAdd() {
         assertEquals(new QuantityType("50 °C"), new QuantityType("20 °C").add(new QuantityType("30 °C")));
@@ -687,7 +686,8 @@
         assertEquals(new QuantityType("20 K"), new QuantityType("50 K").subtract(new QuantityType("30 °C")));
         assertEquals(new QuantityType("20 K"), new QuantityType("50 K").subtract(new QuantityType("30 K")));
         assertEquals(new QuantityType("20 K"), new QuantityType("50 K").subtract(new QuantityType("54 °F")));
-=======
+
+    @Test
     public void testEquals() {
         QuantityType<Temperature> temp1 = new QuantityType<>("293.15 K");
         QuantityType<Temperature> temp2 = new QuantityType<>("20 °C");
@@ -726,6 +726,5 @@
         assertThrows(IllegalArgumentException.class, () -> {
             temp3.compareTo(temp4);
         });
->>>>>>> 3a30c7a4
     }
 }