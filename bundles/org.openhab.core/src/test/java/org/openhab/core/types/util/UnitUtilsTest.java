--- conflicted
+++ resolved
@@ -68,14 +68,9 @@
         Class<? extends Quantity<?>> temperature = requireNonNull(UnitUtils.parseDimension("Temperature"));
         assertTrue(Temperature.class.isAssignableFrom(temperature));
 
-<<<<<<< HEAD
-        Class<? extends Quantity<?>> intensity = UnitUtils.parseDimension("RadiantIntensity");
+        Class<? extends Quantity<?>> intensity = requireNonNull(UnitUtils.parseDimension("RadiantIntensity"));
         assertNotNull(intensity);
         assertTrue(RadiantIntensity.class.isAssignableFrom(intensity));
-=======
-        Class<? extends Quantity<?>> intensity = requireNonNull(UnitUtils.parseDimension("Intensity"));
-        assertTrue(Intensity.class.isAssignableFrom(intensity));
->>>>>>> 5330de04
     }
 
     @Test
