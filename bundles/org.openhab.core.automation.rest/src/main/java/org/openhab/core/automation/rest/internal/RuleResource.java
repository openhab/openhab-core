--- conflicted
+++ resolved
@@ -164,11 +164,15 @@
     @Produces(MediaType.APPLICATION_JSON)
     @Operation(operationId = "getRules", summary = "Get available rules, optionally filtered by tags and/or prefix.", responses = {
             @ApiResponse(responseCode = "200", description = "OK", content = @Content(array = @ArraySchema(schema = @Schema(implementation = EnrichedRuleDTO.class)))) })
-<<<<<<< HEAD
     public Response get(@Context Request request, @QueryParam("prefix") final @Nullable String prefix,
             @QueryParam("tags") final @Nullable List<String> tags,
             @QueryParam("summary") @Parameter(description = "summary fields only") @Nullable Boolean summary,
             @DefaultValue("false") @QueryParam("staticDataOnly") @Parameter(description = "provides a cacheable list of values not expected to change regularly and honors the If-Modified-Since header, all other parameters are ignored") boolean staticDataOnly) {
+
+        if ((summary == null || !summary) && !securityContext.isUserInRole(Role.ADMIN)) {
+            // users may only access the summary
+            return JSONResponse.createErrorResponse(Status.UNAUTHORIZED, "Authentication required");
+        }
 
         if (staticDataOnly) {
             if (cacheableListLastModified != null) {
@@ -192,15 +196,6 @@
                     .cacheControl(cc).build();
         }
 
-=======
-    public Response get(@Context SecurityContext securityContext, @QueryParam("prefix") final @Nullable String prefix,
-            @QueryParam("tags") final @Nullable List<String> tags,
-            @QueryParam("summary") @Parameter(description = "summary fields only") @Nullable Boolean summary) {
-        if ((summary == null || !summary) && !securityContext.isUserInRole(Role.ADMIN)) {
-            // users may only access the summary
-            return JSONResponse.createErrorResponse(Status.UNAUTHORIZED, "Authentication required");
-        }
->>>>>>> 885a8548
         // match all
         Predicate<Rule> p = r -> true;
 
