--- conflicted
+++ resolved
@@ -16,11 +16,7 @@
  * This is a data transfer object that is used to serialize command mappings.
  *
  * @author Kai Kreuzer - Initial contribution
-<<<<<<< HEAD
- * @author Laurent Garnier - Added icon
-=======
  * @author Laurent Garnier - New fields position and icon
->>>>>>> fffa9682
  */
 public class MappingDTO {
 
