--- conflicted
+++ resolved
@@ -182,14 +182,11 @@
     private final ManagedItemProvider managedItemProvider;
     private final MetadataRegistry metadataRegistry;
     private final MetadataSelectorMatcher metadataSelectorMatcher;
-<<<<<<< HEAD
     private final SemanticTagRegistry semanticTagRegistry;
-=======
     private final ItemRegistryChangeListener resetLastModifiedItemChangeListener = new ResetLastModifiedItemChangeListener();
     private final RegistryChangeListener<Metadata> resetLastModifiedMetadataChangeListener = new ResetLastModifiedMetadataChangeListener();
 
     private Map<@Nullable String, Date> cacheableListsLastModified = new HashMap<>();
->>>>>>> 6e83d3f8
 
     @Activate
     public ItemResource(//
@@ -210,9 +207,7 @@
         this.managedItemProvider = managedItemProvider;
         this.metadataRegistry = metadataRegistry;
         this.metadataSelectorMatcher = metadataSelectorMatcher;
-<<<<<<< HEAD
         this.semanticTagRegistry = semanticTagRegistry;
-=======
 
         this.itemRegistry.addRegistryChangeListener(resetLastModifiedItemChangeListener);
         this.metadataRegistry.addRegistryChangeListener(resetLastModifiedMetadataChangeListener);
@@ -222,7 +217,6 @@
     void deactivate() {
         this.itemRegistry.removeRegistryChangeListener(resetLastModifiedItemChangeListener);
         this.metadataRegistry.removeRegistryChangeListener(resetLastModifiedMetadataChangeListener);
->>>>>>> 6e83d3f8
     }
 
     private UriBuilder uriBuilder(final UriInfo uriInfo, final HttpHeaders httpHeaders) {
